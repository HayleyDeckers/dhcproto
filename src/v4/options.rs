use std::{borrow::Cow, collections::HashMap, iter, net::Ipv4Addr};

use crate::Domain;
use crate::{
    decoder::{Decodable, Decoder},
    encoder::{Encodable, Encoder},
    error::{DecodeResult, EncodeResult},
    v4::bulk_query,
    v4::{fqdn, relay},
};
<<<<<<< HEAD
=======

use ipnet::Ipv4Net;
>>>>>>> 5ab077b9
#[cfg(feature = "serde")]
use serde::{Deserialize, Serialize};
use trust_dns_proto::{
    rr::Name,
    serialize::binary::{BinDecodable, BinDecoder, BinEncodable, BinEncoder, EncodeMode},
};

/// Options for DHCP. This implemention of options ignores PAD bytes.

/// implements step 1-7 given sets of
/// {numeric_code, TypeName, "extra doc comment", (DataType)[optional] }
macros::declare_codes!(
    {0, Pad, "Padding"},
    {1,  SubnetMask, "Subnet Mask", (Ipv4Addr)},
    {2,  TimeOffset, "Time Offset", (i32)},
    {3,  Router, "Router", (Vec<Ipv4Addr>)},
    {4,  TimeServer, "Router", (Vec<Ipv4Addr>)},
    {5,  NameServer, "Name Server", (Vec<Ipv4Addr>)},
    {6,  DomainNameServer, "Name Server", (Vec<Ipv4Addr>)},
    {7,  LogServer, "Log Server", (Vec<Ipv4Addr>)},
    {8,  QuoteServer, "Quote Server", (Vec<Ipv4Addr>)},
    {9,  LprServer, "LPR Server", (Vec<Ipv4Addr>)},
    {10,  ImpressServer, "Impress server", (Vec<Ipv4Addr>)},
    {11,  ResourceLocationServer, "Resource Location Server", (Vec<Ipv4Addr>)},
    {12,  Hostname, "Host name", (String)},
    {13,  BootFileSize, "Boot file size", (u16)},
    {14,  MeritDumpFile, "Merit Dump File", (String)},
    {15,  DomainName, "Domain Name", (String)},
    {16,  SwapServer, "Swap server", (Ipv4Addr)},
    {17,  RootPath, "Root Path", (String)},
    {18,  ExtensionsPath, "Extensions path", (String)},
    {19,  IpForwarding, "IP forwarding", (bool)},
    {20,  NonLocalSrcRouting, "Non-local source routing", (bool)},
     // TODO: Policy filter is a varlen 8 bit ipv4 / 32-bit subnetmask
     // need to think of a good way to represent this Vec<(Ipv4Addr, Ipv4Addr)>?
     // can it be changed into Ipv4Net and a prefix mask field?
     //{21,  // PolicyFilter, "Policy Filter", (Vec<Ipv4Net>)},
    {22,  MaxDatagramSize, "Max Datagram reassembly size", (u16)},
    {23,  DefaultIpTtl, "Ip TTL", (u8)},
    {26,  InterfaceMtu, "Interface MTU", (u16)},
    {27,  AllSubnetsLocal, "All Subnets Local", (bool)},
    {28,  BroadcastAddr, "Broadcast address", (Ipv4Addr)},
    {29,  PerformMaskDiscovery, "Perform mask discovery", (bool)},
    {30,  MaskSupplier, "Mask supplier", (bool)},
    {31,  PerformRouterDiscovery, "Perform router discovery", (bool)},
    {32,  RouterSolicitationAddr, "Router solicitation address", (Ipv4Addr)},
    {33,  StaticRoutingTable, "Static routing table", (Vec<(Ipv4Addr, Ipv4Addr)>)},
    {35,  ArpCacheTimeout, "ARP timeout", (u32)},
    {36,  EthernetEncapsulation, "Ethernet encapsulation", (bool)},
    {37,  DefaultTcpTtl, "Default TCP TTL", (u8)},
    {38,  TcpKeepaliveInterval, "TCP keepalive interval", (u32)},
    {39,  TcpKeepaliveGarbage, "TCP keealive garbage", (bool)},
    {40,  NISDomain, "Network information service domain", (String)},
    {41,  NIS, "Network infomration servers", (Vec<Ipv4Addr>)},
    {42,  NTPServers, "NTP servers", (Vec<Ipv4Addr>)},
    {43,  VendorExtensions, "Vendor Extensions", (Vec<u8>)},
    {44,  NetBiosNameServers, "NetBIOS over TCP/IP name server", (Vec<Ipv4Addr>)},
    {45,  NetBiosDatagramDistributionServer, "NetBIOS over TCP/IP Datagram Distribution Server", (Vec<Ipv4Addr>)},
    {46,  NetBiosNodeType, "NetBIOS over TCP/IP Node Type", (NodeType)},
    {47,  NetBiosScope, "NetBIOS over TCP/IP Scope", (String)},
    {48,  XFontServer, "X Window System Font Server", (Vec<Ipv4Addr>)},
    //changed!
    {49, XDisplayManager, "Window System Display Manager", (Vec<Ipv4Addr>)},
    {50,  RequestedIpAddress, "Requested IP Address", (Ipv4Addr)},
    {51,  AddressLeaseTime, "IP Address Lease Time", (u32)},
    {52,  OptionOverload, "Option Overload", (u8)},
    {53,  MessageType, "Message Type", (MessageType)},
    {54,  ServerIdentifier, "Server Identifier", (Ipv4Addr)},
    {55,  ParameterRequestList, "Parameter Request List", (Vec<OptionCode>)},
    {56,  Message, "Message", (String)},
    {57,  MaxMessageSize, "Maximum DHCP Message Size", (u16)},
    {58,  Renewal, "Renewal (T1) Time Value", (u32)},
    {59,  Rebinding, "Rebinding (T2) Time Value", (u32)},
    {60,  ClassIdentifier, "Class-identifier", (Vec<u8>)},
    {61,  ClientIdentifier, "Client Identifier", (Vec<u8>)},
    {65,  NISServerAddr, "NIS-Server-Addr", (Vec<Ipv4Addr>)},
    {66,  TFTPServerName, "TFTP Server Name - <https://www.rfc-editor.org/rfc/rfc2132.html>", (String)},
    {67,  BootfileName, "Bootfile Name - <https://www.rfc-editor.org/rfc/rfc2132.html>", (String)},
    {80, RapidCommit, "Rapid Commit - <https://www.rfc-editor.org/rfc/rfc4039.html>"},
    {81,  ClientFQDN, "FQDN - <https://datatracker.ietf.org/doc/html/rfc4702>", (fqdn::FqdnFlags, u8, u8, Domain)},
    {82,  RelayAgentInformation, "Relay Agent Information - <https://datatracker.ietf.org/doc/html/rfc3046>", (relay::RelayAgentInformation)},
    {91,  ClientLastTransactionTime, "client-last-transaction-time - <https://www.rfc-editor.org/rfc/rfc4388.html#section-6.1>", (u32)},
    {92,  AssociatedIp, "associated-ip - <https://www.rfc-editor.org/rfc/rfc4388.html#section-6.1>", (Vec<Ipv4Addr>)},
    {93,  ClientSystemArchitecture, "Client System Architecture - <https://www.rfc-editor.org/rfc/rfc4578.html>", (Architecture)},
    {94,  ClientNetworkInterface, "Client Network Interface - <https://www.rfc-editor.org/rfc/rfc4578.html>", (u8, u8, u8)},
    {97,  ClientMachineIdentifier, "Client Machine Identifier - <https://www.rfc-editor.org/rfc/rfc4578.html>", (Vec<u8>)},
    {114,  CaptivePortal, "Captive Portal - <https://datatracker.ietf.org/doc/html/rfc8910>", (url::Url)},
    {118,  SubnetSelection, "Subnet selection - <https://datatracker.ietf.org/doc/html/rfc3011>", (Ipv4Addr)},
    {119,  DomainSearch, "Domain Search - <https://www.rfc-editor.org/rfc/rfc3397.html>", (Vec<Domain>)},
    {150,  TFTPServerAdress, "TFTP Server Adress - <https://www.rfc-editor.org/rfc/rfc5859.html>", (Ipv4Addr)},
    {151,  BulkLeaseQueryStatusCode, "status-code - <https://www.rfc-editor.org/rfc/rfc6926.html#section-6.2.2>", (bulk_query::Code, String)},
    {152,  BulkLeaseQueryBaseTime, "- <https://www.rfc-editor.org/rfc/rfc6926.html#section-6.2.3>", (u32)},
    {153,  BulkLeasQueryStartTimeOfState, "- <https://www.rfc-editor.org/rfc/rfc6926.html#section-6.2.4>", (u32)},
    {154,  BulkLeaseQueryQueryStartTime, "- <https://www.rfc-editor.org/rfc/rfc6926.html#section-6.2.5>", (u32)},
    {155,  BulkLeaseQueryQueryEndTime, "- <https://www.rfc-editor.org/rfc/rfc6926.html#section-6.2.6>", (u32)},
    {156,  BulkLeaseQueryDhcpState, "- <https://www.rfc-editor.org/rfc/rfc6926.html#section-6.2.7>", (bulk_query::QueryState)},
    {157,  BulkLeaseQueryDataSource, "- <https://www.rfc-editor.org/rfc/rfc6926.html#section-6.2.8>", (bulk_query::DataSourceFlags)},
    {255, End, "end-of-list marker"}
);
/// ex
/// ```rust
/// use dhcproto::v4;
///
/// let mut msg = v4::Message::default();
///  msg.opts_mut()
///     .insert(v4::DhcpOption::MessageType(v4::MessageType::Discover));
///  msg.opts_mut().insert(v4::DhcpOption::ClientIdentifier(
///      vec![0, 1, 2, 3, 4, 5],
///  ));
///  msg.opts_mut()
///      .insert(v4::DhcpOption::ParameterRequestList(vec![
///          v4::OptionCode::SubnetMask,
///          v4::OptionCode::Router,
///          v4::OptionCode::DomainNameServer,
///          v4::OptionCode::DomainName,
///       ]));
/// ```
#[cfg_attr(feature = "serde", derive(Serialize, Deserialize))]
#[derive(Debug, Default, Clone, PartialEq, Eq)]
pub struct DhcpOptions(HashMap<OptionCode, DhcpOption>);

impl DhcpOptions {
    /// Create new [`DhcpOptions`]
    ///
    /// [`DhcpOptions`]: DhcpOptions
    pub fn new() -> Self {
        Self::default()
    }
    /// Get the data for a particular [`OptionCode`]
    ///
    /// [`OptionCode`]: OptionCode
    pub fn get(&self, code: OptionCode) -> Option<&DhcpOption> {
        self.0.get(&code)
    }
    /// Get the mutable data for a particular [`OptionCode`]
    ///
    /// [`OptionCode`]: OptionCode
    pub fn get_mut(&mut self, code: OptionCode) -> Option<&mut DhcpOption> {
        self.0.get_mut(&code)
    }
    /// remove option
    pub fn remove(&mut self, code: OptionCode) -> Option<DhcpOption> {
        self.0.remove(&code)
    }
    /// insert a new [`DhcpOption`]
    ///
    /// ```
    /// # use dhcproto::v4::{MessageType, DhcpOption, DhcpOptions};
    /// let mut opts = DhcpOptions::new();
    /// opts.insert(DhcpOption::MessageType(MessageType::Discover));
    /// ```
    /// [`DhcpOption`]: DhcpOption
    pub fn insert(&mut self, opt: DhcpOption) -> Option<DhcpOption> {
        self.0.insert((&opt).into(), opt)
    }
    /// iterate over entries
    /// ```
    /// # use dhcproto::v4::{MessageType, DhcpOption, DhcpOptions};
    /// let mut opts = DhcpOptions::new();
    /// opts.insert(DhcpOption::MessageType(MessageType::Offer));
    /// opts.insert(DhcpOption::SubnetMask([198, 168, 0, 1].into()));
    /// for (code, opt) in opts.iter() {
    ///     println!("{code:?} {opt:?}");
    /// }
    /// ```
    pub fn iter(&self) -> impl Iterator<Item = (&OptionCode, &DhcpOption)> {
        self.0.iter()
    }
    /// iterate mutably over entries
    pub fn iter_mut(&mut self) -> impl Iterator<Item = (&OptionCode, &mut DhcpOption)> {
        self.0.iter_mut()
    }
    /// return message type
    /// ```
    /// # use dhcproto::v4::{MessageType, DhcpOption, DhcpOptions};
    /// let mut opts = DhcpOptions::new();
    /// opts.insert(DhcpOption::MessageType(MessageType::Offer));
    /// assert_eq!(opts.msg_type(), Some(MessageType::Offer));
    /// ```
    pub fn msg_type(&self) -> Option<MessageType> {
        let opt = self.get(OptionCode::MessageType)?;
        match opt {
            DhcpOption::MessageType(mtype) => Some(*mtype),
            _ => unreachable!("cannot return different option for MessageType"),
        }
    }
    /// determine if options contains a specific message type
    /// ```
    /// # use dhcproto::v4::{MessageType, DhcpOption, DhcpOptions};
    /// let mut opts = DhcpOptions::new();
    /// opts.insert(DhcpOption::MessageType(MessageType::Offer));
    /// assert!(opts.has_msg_type(MessageType::Offer));
    /// assert!(!opts.has_msg_type(MessageType::Decline));
    /// ```
    pub fn has_msg_type(&self, opt: MessageType) -> bool {
        matches!(self.get(OptionCode::MessageType), Some(DhcpOption::MessageType(msg)) if *msg == opt)
    }
    /// clear all options
    /// ```
    /// # use dhcproto::v4::{MessageType, DhcpOption, DhcpOptions};
    /// let mut opts = DhcpOptions::new();
    /// opts.insert(DhcpOption::MessageType(MessageType::Discover));
    /// assert!(opts.len() == 1);
    /// opts.clear(); // clear options
    /// assert!(opts.is_empty());
    /// ```
    pub fn clear(&mut self) {
        self.0.clear()
    }
    /// Returns `true` if there are no options
    /// ```
    /// # use dhcproto::v4::{MessageType, DhcpOption, DhcpOptions};
    /// let mut opts = DhcpOptions::new();
    /// opts.insert(DhcpOption::MessageType(MessageType::Offer));
    /// assert!(!opts.is_empty());
    /// ```
    pub fn is_empty(&self) -> bool {
        self.0.is_empty()
    }
    /// Retains only the elements specified by the predicate
    pub fn retain<F>(&mut self, pred: F)
    where
        F: FnMut(&OptionCode, &mut DhcpOption) -> bool,
    {
        self.0.retain(pred)
    }
    /// Returns number of Options
    /// ```
    /// # use dhcproto::v4::{MessageType, DhcpOption, DhcpOptions};
    /// let mut opts = DhcpOptions::new();
    /// opts.insert(DhcpOption::MessageType(MessageType::Offer));
    /// assert_eq!(opts.len(), 1);
    /// ```
    pub fn len(&self) -> usize {
        self.0.len()
    }
}

impl IntoIterator for DhcpOptions {
    type Item = (OptionCode, DhcpOption);
    type IntoIter = std::collections::hash_map::IntoIter<OptionCode, DhcpOption>;

    fn into_iter(self) -> Self::IntoIter {
        self.0.into_iter()
    }
}

impl FromIterator<DhcpOption> for DhcpOptions {
    fn from_iter<T: IntoIterator<Item = DhcpOption>>(iter: T) -> Self {
        DhcpOptions(
            iter.into_iter()
                .map(|opt| ((&opt).into(), opt))
                .collect::<HashMap<OptionCode, DhcpOption>>(),
        )
    }
}

impl FromIterator<(OptionCode, DhcpOption)> for DhcpOptions {
    fn from_iter<T: IntoIterator<Item = (OptionCode, DhcpOption)>>(iter: T) -> Self {
        DhcpOptions(iter.into_iter().collect::<HashMap<_, _>>())
    }
}

impl Decodable for DhcpOptions {
    fn decode(decoder: &mut Decoder<'_>) -> DecodeResult<Self> {
        // represented as a vector in the actual message
        let mut opts = HashMap::new();
        // should we error the whole parser if we fail to parse an
        // option or just stop parsing options? -- here we will just stop
        while let Ok(opt) = DhcpOption::decode(decoder) {
            // we throw away PAD bytes here
            match opt {
                DhcpOption::End => {
                    break;
                }
                DhcpOption::Pad => {}
                _ => {
                    opts.insert(OptionCode::from(&opt), opt);
                }
            }
        }
        Ok(DhcpOptions(opts))
    }
}

impl Encodable for DhcpOptions {
    fn encode(&self, e: &mut Encoder<'_>) -> EncodeResult<()> {
        if self.0.is_empty() {
            Ok(())
        } else {
            // encode all opts adding the `End` afterwards
            // sum all bytes written
            match self.get(OptionCode::RelayAgentInformation) {
                // agent info must be placed last before `End`
                Some(agent_info) => self
                    .0
                    .iter()
                    .filter(|opt| *opt.0 != OptionCode::RelayAgentInformation)
                    .chain(iter::once((&OptionCode::RelayAgentInformation, agent_info)))
                    .chain(iter::once((&OptionCode::End, &DhcpOption::End)))
                    .try_for_each(|(_, opt)| opt.encode(e)),
                None => self
                    .0
                    .iter()
                    .chain(iter::once((&OptionCode::End, &DhcpOption::End)))
                    .try_for_each(|(_, opt)| opt.encode(e)),
            }
        }
    }
}

<<<<<<< HEAD
=======
/// Each option type is represented by an 8-bit code
#[cfg_attr(feature = "serde", derive(Serialize, Deserialize))]
#[derive(Debug, Copy, Hash, Clone, PartialEq, Eq)]
pub enum OptionCode {
    /// 0 Padding
    Pad,
    /// 1 Subnet Mask
    SubnetMask,
    /// 2 Time Offset
    TimeOffset,
    /// 3 Router
    Router,
    /// 4 Router
    TimeServer,
    /// 5 Name Server
    NameServer,
    /// 6 Name Server
    DomainNameServer,
    /// 7 Log Server
    LogServer,
    /// 8 Quote Server
    QuoteServer,
    /// 9 LPR Server
    LprServer,
    /// 10 Impress server
    ImpressServer,
    /// 11 Resource Location Server
    ResourceLocationServer,
    /// 12 Host name
    Hostname,
    /// 13 Boot file size
    BootFileSize,
    /// 14 Merit Dump File
    MeritDumpFile,
    /// 15 Domain Name
    DomainName,
    /// 16 Swap server
    SwapServer,
    /// 17 Root Path
    RootPath,
    /// 18 Extensions path
    ExtensionsPath,
    /// 19 IP forwarding
    IpForwarding,
    /// 20 Non-local source routing
    NonLocalSrcRouting,
    /// 22 Max Datagram reassembly size
    MaxDatagramSize,
    /// 23 Ip TTL
    DefaultIpTtl,
    /// 26 Interface MTU
    InterfaceMtu,
    /// 27 All Subnets Local
    AllSubnetsLocal,
    /// 28 Broadcast address
    BroadcastAddr,
    /// 29 Perform mask discovery
    PerformMaskDiscovery,
    /// 30 Mask supplier
    MaskSupplier,
    /// 31 Perform router discovery
    PerformRouterDiscovery,
    /// 32 Router solicitation address
    RouterSolicitationAddr,
    /// 33 Static routing table
    StaticRoutingTable,
    /// 35 ARP timeout
    ArpCacheTimeout,
    /// 36 Ethernet encapsulation
    EthernetEncapsulation,
    /// 37 Default TCP TTL
    DefaultTcpTtl,
    /// 38 TCP keepalive interval
    TcpKeepaliveInterval,
    /// 39 TCP keealive garbage
    TcpKeepaliveGarbage,
    /// 40 Network information service domain
    NISDomain,
    /// 41 Network infomration servers
    NIS,
    /// 42 NTP servers
    NTPServers,
    /// 43 Vendor Extensions
    VendorExtensions,
    /// 44 NetBIOS over TCP/IP name server
    NetBiosNameServers,
    /// 45 NetBIOS over TCP/IP Datagram Distribution Server
    NetBiosDatagramDistributionServer,
    /// 46 NetBIOS over TCP/IP Node Type
    NetBiosNodeType,
    /// 47 NetBIOS over TCP/IP Scope
    NetBiosScope,
    /// 48 X Window System Font Server
    XFontServer,
    /// 49 Window System Display Manager
    XDisplayManager,
    /// 50 Requested IP Address
    RequestedIpAddress,
    /// 51 IP Address Lease Time
    AddressLeaseTime,
    /// 52 Option Overload
    OptionOverload,
    /// 53 Message Type
    MessageType,
    /// 54 Server Identifier
    ServerIdentifier,
    /// 55 Parameter Request List
    ParameterRequestList,
    /// 56 Message
    Message,
    /// 57 Maximum DHCP Message Size
    MaxMessageSize,
    /// 58 Renewal (T1) Time Value
    Renewal,
    /// 59 Rebinding (T2) Time Value
    Rebinding,
    /// 60 Class-identifier
    ClassIdentifier,
    /// 61 Client Identifier
    ClientIdentifier,
    /// 65 NIS-Server-Addr
    NISServerAddr,
    /// 80 Rapid Commit - <https://www.rfc-editor.org/rfc/rfc4039.html>
    RapidCommit,
    /// 81 FQDN - <https://datatracker.ietf.org/doc/html/rfc4702>
    ClientFQDN,
    /// 82 Relay Agent Information
    RelayAgentInformation,
    /// 91 client-last-transaction-time - <https://www.rfc-editor.org/rfc/rfc4388.html#section-6.1>
    ClientLastTransactionTime,
    /// 92 associated-ip - <https://www.rfc-editor.org/rfc/rfc4388.html#section-6.1>
    AssociatedIp,
    /// 93 Client System Architecture - <https://www.rfc-editor.org/rfc/rfc4578.html>
    ClientSystemArchitecture,
    /// 94 Client Network Interface - <https://www.rfc-editor.org/rfc/rfc4578.html>
    ClientNetworkInterface,
    /// 97 Client Machine Identifier - <https://www.rfc-editor.org/rfc/rfc4578.html>
    ClientMachineIdentifier,
    /// 114 Captive portal - <https://datatracker.ietf.org/doc/html/rfc8910>
    CaptivePortal,
    /// 118 Subnet option - <https://datatracker.ietf.org/doc/html/rfc3011>
    SubnetSelection,
    /// 119 Domain Search - <https://www.rfc-editor.org/rfc/rfc3397.html>
    DomainSearch,
    /// 121 Classless Static Route - <https://www.rfc-editor.org/rfc/rfc3442>
    ClasslessStaticRoute,
    /// 151 status-code - <https://www.rfc-editor.org/rfc/rfc6926.html#section-6.2.2>
    StatusCode,
    /// 152 - <https://www.rfc-editor.org/rfc/rfc6926.html#section-6.2.3>
    BaseTime,
    /// 153 - <https://www.rfc-editor.org/rfc/rfc6926.html#section-6.2.4>
    StartTimeOfState,
    /// 154 - <https://www.rfc-editor.org/rfc/rfc6926.html#section-6.2.5>
    QueryStartTime,
    /// 155 - <https://www.rfc-editor.org/rfc/rfc6926.html#section-6.2.6>
    QueryEndTime,
    /// 156 - <https://www.rfc-editor.org/rfc/rfc6926.html#section-6.2.7>
    DhcpState,
    /// 157 - <https://www.rfc-editor.org/rfc/rfc6926.html#section-6.2.8>
    DataSource,
    /// Unknown option
    Unknown(u8),
    /// 255 End
    End,
}

>>>>>>> 5ab077b9
impl PartialOrd for OptionCode {
    fn partial_cmp(&self, other: &Self) -> Option<std::cmp::Ordering> {
        Some(self.cmp(other))
    }
}

impl Ord for OptionCode {
    fn cmp(&self, other: &Self) -> std::cmp::Ordering {
        u8::from(*self).cmp(&u8::from(*other))
    }
}

<<<<<<< HEAD
=======
impl From<u8> for OptionCode {
    fn from(n: u8) -> Self {
        use OptionCode::*;
        match n {
            0 => Pad,
            1 => SubnetMask,
            2 => TimeOffset,
            3 => Router,
            4 => TimeServer,
            5 => NameServer,
            6 => DomainNameServer,
            7 => LogServer,
            8 => QuoteServer,
            9 => LprServer,
            10 => ImpressServer,
            11 => ResourceLocationServer,
            12 => Hostname,
            13 => BootFileSize,
            14 => MeritDumpFile,
            15 => DomainName,
            16 => SwapServer,
            17 => RootPath,
            18 => ExtensionsPath,
            19 => IpForwarding,
            20 => NonLocalSrcRouting,
            22 => MaxDatagramSize,
            23 => DefaultIpTtl,
            26 => InterfaceMtu,
            27 => AllSubnetsLocal,
            28 => BroadcastAddr,
            29 => PerformMaskDiscovery,
            30 => MaskSupplier,
            31 => PerformRouterDiscovery,
            32 => RouterSolicitationAddr,
            33 => StaticRoutingTable,
            35 => ArpCacheTimeout,
            36 => EthernetEncapsulation,
            37 => DefaultTcpTtl,
            38 => TcpKeepaliveInterval,
            39 => TcpKeepaliveGarbage,
            40 => NISDomain,
            41 => NIS,
            42 => NTPServers,
            43 => VendorExtensions,
            44 => NetBiosNameServers,
            45 => NetBiosDatagramDistributionServer,
            46 => NetBiosNodeType,
            47 => NetBiosScope,
            48 => XFontServer,
            49 => XDisplayManager,
            50 => RequestedIpAddress,
            51 => AddressLeaseTime,
            52 => OptionOverload,
            53 => MessageType,
            54 => ServerIdentifier,
            55 => ParameterRequestList,
            56 => Message,
            57 => MaxMessageSize,
            58 => Renewal,
            59 => Rebinding,
            60 => ClassIdentifier,
            61 => ClientIdentifier,
            65 => NISServerAddr,
            80 => RapidCommit,
            81 => ClientFQDN,
            82 => RelayAgentInformation,
            91 => ClientLastTransactionTime,
            92 => AssociatedIp,
            93 => ClientSystemArchitecture,
            94 => ClientNetworkInterface,
            97 => ClientMachineIdentifier,
            114 => CaptivePortal,
            118 => SubnetSelection,
            119 => DomainSearch,
            121 => ClasslessStaticRoute,
            151 => StatusCode,
            152 => BaseTime,
            153 => StartTimeOfState,
            154 => QueryStartTime,
            155 => QueryEndTime,
            156 => DhcpState,
            157 => DataSource,
            255 => End,
            // TODO: implement more
            n => Unknown(n),
        }
    }
}

impl From<OptionCode> for u8 {
    fn from(opt: OptionCode) -> Self {
        use OptionCode::*;
        match opt {
            Pad => 0,
            SubnetMask => 1,
            TimeOffset => 2,
            Router => 3,
            TimeServer => 4,
            NameServer => 5,
            DomainNameServer => 6,
            LogServer => 7,
            QuoteServer => 8,
            LprServer => 9,
            ImpressServer => 10,
            ResourceLocationServer => 11,
            Hostname => 12,
            BootFileSize => 13,
            MeritDumpFile => 14,
            DomainName => 15,
            SwapServer => 16,
            RootPath => 17,
            ExtensionsPath => 18,
            IpForwarding => 19,
            NonLocalSrcRouting => 20,
            MaxDatagramSize => 22,
            DefaultIpTtl => 23,
            InterfaceMtu => 26,
            AllSubnetsLocal => 27,
            BroadcastAddr => 28,
            PerformMaskDiscovery => 29,
            MaskSupplier => 30,
            PerformRouterDiscovery => 31,
            RouterSolicitationAddr => 32,
            StaticRoutingTable => 33,
            ArpCacheTimeout => 35,
            EthernetEncapsulation => 36,
            DefaultTcpTtl => 37,
            TcpKeepaliveInterval => 38,
            TcpKeepaliveGarbage => 39,
            NISDomain => 40,
            NIS => 41,
            NTPServers => 42,
            VendorExtensions => 43,
            NetBiosNameServers => 44,
            NetBiosDatagramDistributionServer => 45,
            NetBiosNodeType => 46,
            NetBiosScope => 47,
            XFontServer => 48,
            XDisplayManager => 49,
            RequestedIpAddress => 50,
            AddressLeaseTime => 51,
            OptionOverload => 52,
            MessageType => 53,
            ServerIdentifier => 54,
            ParameterRequestList => 55,
            Message => 56,
            MaxMessageSize => 57,
            Renewal => 58,
            Rebinding => 59,
            ClassIdentifier => 60,
            ClientIdentifier => 61,
            NISServerAddr => 65,
            RapidCommit => 80,
            ClientFQDN => 81,
            RelayAgentInformation => 82,
            ClientLastTransactionTime => 91,
            AssociatedIp => 92,
            ClientSystemArchitecture => 93,
            ClientNetworkInterface => 94,
            ClientMachineIdentifier => 97,
            CaptivePortal => 114,
            SubnetSelection => 118,
            DomainSearch => 119,
            ClasslessStaticRoute => 121,
            StatusCode => 151,
            BaseTime => 152,
            StartTimeOfState => 153,
            QueryStartTime => 154,
            QueryEndTime => 155,
            DhcpState => 156,
            DataSource => 157,
            End => 255,
            // TODO: implement more
            Unknown(n) => n,
        }
    }
}

/// DHCP Options
#[cfg_attr(feature = "serde", derive(Serialize, Deserialize))]
#[derive(Debug, Clone, PartialEq, Eq)]
pub enum DhcpOption {
    /// 0 Padding
    Pad,
    /// 1 Subnet Mask
    SubnetMask(Ipv4Addr),
    /// 2 Time Offset
    TimeOffset(i32),
    /// 3 Router
    Router(Vec<Ipv4Addr>),
    /// 4 Router
    TimeServer(Vec<Ipv4Addr>),
    /// 5 Name Server
    NameServer(Vec<Ipv4Addr>),
    /// 6 Name Server
    DomainNameServer(Vec<Ipv4Addr>),
    /// 7 Log Server
    LogServer(Vec<Ipv4Addr>),
    /// 8 Quote Server
    QuoteServer(Vec<Ipv4Addr>),
    /// 9 LPR Server
    LprServer(Vec<Ipv4Addr>),
    /// 10 Impress server
    ImpressServer(Vec<Ipv4Addr>),
    /// 11 Resource Location Server
    ResourceLocationServer(Vec<Ipv4Addr>),
    /// 12 Host name
    Hostname(String),
    /// 13 Boot file size
    BootFileSize(u16),
    /// 14 Merit Dump File
    MeritDumpFile(String),
    /// 15 Domain Name
    DomainName(String),
    /// 16 Swap server
    SwapServer(Ipv4Addr),
    /// 17 Root Path
    RootPath(String),
    /// 18 Extensions path
    ExtensionsPath(String),
    /// 19 IP forwarding
    IpForwarding(bool),
    /// 20 Non-local source routing
    NonLocalSrcRouting(bool),
    // TODO: Policy filter is a varlen 8 bit ipv4 / 32-bit subnetmask
    // need to think of a good way to represent this Vec<(Ipv4Addr, Ipv4Addr)>?
    // can it be changed into Ipv4Net and a prefix mask field?
    // /// 21 Policy Filter
    // PolicyFilter(Vec<Ipv4Net>),
    /// 22 Max Datagram reassembly size
    MaxDatagramSize(u16),
    /// 23 Ip TTL
    DefaultIpTtl(u8),
    /// 26 Interface MTU
    InterfaceMtu(u16),
    /// 27 All Subnets Local
    AllSubnetsLocal(bool),
    /// 28 Broadcast address
    BroadcastAddr(Ipv4Addr),
    /// 29 Perform mask discovery
    PerformMaskDiscovery(bool),
    /// 30 Mask supplier
    MaskSupplier(bool),
    /// 31 Perform router discovery
    PerformRouterDiscovery(bool),
    /// 32 Router solicitation address
    RouterSolicitationAddr(Ipv4Addr),
    /// 33 Static routing table
    StaticRoutingTable(Vec<(Ipv4Addr, Ipv4Addr)>),
    /// 35 ARP timeout
    ArpCacheTimeout(u32),
    /// 36 Ethernet encapsulation
    EthernetEncapsulation(bool),
    /// 37 Default TCP TTL
    DefaultTcpTtl(u8),
    /// 38 TCP keepalive interval
    TcpKeepaliveInterval(u32),
    /// 39 TCP keealive garbage
    TcpKeepaliveGarbage(bool),
    /// 40 Network information service domain
    NISDomain(String),
    /// 41 Network infomration servers
    NIS(Vec<Ipv4Addr>),
    /// 42 NTP servers
    NTPServers(Vec<Ipv4Addr>),
    /// 43 Vendor Extensions
    VendorExtensions(Vec<u8>),
    /// 44 NetBIOS over TCP/IP name server
    NetBiosNameServers(Vec<Ipv4Addr>),
    /// 45 NetBIOS over TCP/IP Datagram Distribution Server
    NetBiosDatagramDistributionServer(Vec<Ipv4Addr>),
    /// 46 NetBIOS over TCP/IP Node Type
    NetBiosNodeType(NodeType),
    /// 47 NetBIOS over TCP/IP Scope
    NetBiosScope(String),
    /// 48 X Window System Font Server
    XFontServer(Vec<Ipv4Addr>),
    /// 48X Window System Display Manager
    XDisplayManager(Vec<Ipv4Addr>),
    /// 50 Requested IP Address
    RequestedIpAddress(Ipv4Addr),
    /// 51 IP Address Lease Time
    AddressLeaseTime(u32),
    /// 52 Option Overload
    OptionOverload(u8),
    /// 53 Message Type
    MessageType(MessageType),
    /// 54 Server Identifier
    ServerIdentifier(Ipv4Addr),
    /// 55 Parameter Request List
    ParameterRequestList(Vec<OptionCode>),
    /// 56 Message
    Message(String),
    /// 57 Maximum DHCP Message Size
    MaxMessageSize(u16),
    /// 58 Renewal (T1) Time Value
    Renewal(u32),
    /// 59 Rebinding (T2) Time Value
    Rebinding(u32),
    /// 60 Class-identifier
    ClassIdentifier(Vec<u8>),
    /// 61 Client Identifier
    ClientIdentifier(Vec<u8>),
    /// 65 NIS-Server-Addr
    NISServerAddr(Vec<Ipv4Addr>),
    /// 80 Rapid Commit - <https://www.rfc-editor.org/rfc/rfc4039.html>
    RapidCommit,
    /// 81 FQDN - <https://datatracker.ietf.org/doc/html/rfc4702>
    ClientFQDN(fqdn::ClientFQDN),
    /// 82 Relay Agent Information - <https://datatracker.ietf.org/doc/html/rfc3046>
    RelayAgentInformation(relay::RelayAgentInformation),
    /// 91 client-last-transaction-time - <https://www.rfc-editor.org/rfc/rfc4388.html#section-6.1>
    ClientLastTransactionTime(u32),
    /// 92 associated-ip - <https://www.rfc-editor.org/rfc/rfc4388.html#section-6.1>
    AssociatedIp(Vec<Ipv4Addr>),
    /// 93 Client System Architecture - <https://www.rfc-editor.org/rfc/rfc4578.html>
    ClientSystemArchitecture(Architecture),
    /// 94 Client Network Interface - <https://www.rfc-editor.org/rfc/rfc4578.html>
    ClientNetworkInterface(u8, u8, u8),
    /// 97 Client Machine Identifier - <https://www.rfc-editor.org/rfc/rfc4578.html>
    ClientMachineIdentifier(Vec<u8>),
    /// 114 Captive Portal - <https://datatracker.ietf.org/doc/html/rfc8910>
    CaptivePortal(url::Url),
    /// 118 Subnet selection - <https://datatracker.ietf.org/doc/html/rfc3011>
    SubnetSelection(Ipv4Addr),
    /// 119 Domain Search - <https://www.rfc-editor.org/rfc/rfc3397.html>
    DomainSearch(Vec<Domain>),
    /// 121 Classless Static Route - <https://www.rfc-editor.org/rfc/rfc3442>
    ClasslessStaticRoute(Vec<(Ipv4Net, Ipv4Addr)>),
    /// 151 status-code - <https://www.rfc-editor.org/rfc/rfc6926.html#section-6.2.2>
    BulkLeaseQueryStatusCode(bulk_query::Code, String),
    /// 152 - <https://www.rfc-editor.org/rfc/rfc6926.html#section-6.2.3>
    BulkLeaseQueryBaseTime(u32),
    /// 153 - <https://www.rfc-editor.org/rfc/rfc6926.html#section-6.2.4>
    BulkLeasQueryStartTimeOfState(u32),
    /// 154 - <https://www.rfc-editor.org/rfc/rfc6926.html#section-6.2.5>
    BulkLeaseQueryQueryStartTime(u32),
    /// 155 - <https://www.rfc-editor.org/rfc/rfc6926.html#section-6.2.6>
    BulkLeaseQueryQueryEndTime(u32),
    /// 156 - <https://www.rfc-editor.org/rfc/rfc6926.html#section-6.2.7>
    BulkLeaseQueryDhcpState(bulk_query::QueryState),
    /// 157 - <https://www.rfc-editor.org/rfc/rfc6926.html#section-6.2.8>
    BulkLeaseQueryDataSource(bulk_query::DataSourceFlags),
    /// Unknown option
    Unknown(UnknownOption),
    /// 255 End
    End,
}

>>>>>>> 5ab077b9
impl PartialOrd for DhcpOption {
    fn partial_cmp(&self, other: &Self) -> Option<std::cmp::Ordering> {
        Some(self.cmp(other))
    }
}

impl Ord for DhcpOption {
    fn cmp(&self, other: &Self) -> std::cmp::Ordering {
        OptionCode::from(self).cmp(&OptionCode::from(other))
    }
}

/// Architecture name from - <https://www.rfc-editor.org/rfc/rfc4578.html>
#[cfg_attr(feature = "serde", derive(Serialize, Deserialize))]
#[derive(Debug, Clone, Copy, PartialEq, Eq, Hash)]
pub enum Architecture {
    /// Intel x86PC
    Intelx86PC,
    /// NEC/PC98
    NECPC98,
    /// EFI Itanium
    Itanium,
    /// DEC Alpha
    DECAlpha,
    /// Arc x86
    Arcx86,
    /// Intel Lean Client
    IntelLeanClient,
    /// EFI IA32
    IA32,
    /// EFI BC
    BC,
    /// EFI Xscale
    Xscale,
    /// EFI x86-64
    X86_64,
    /// Unknown
    Unknown(u16),
}

impl From<u16> for Architecture {
    fn from(n: u16) -> Self {
        use Architecture::*;
        match n {
            0 => Intelx86PC,
            1 => NECPC98,
            2 => Itanium,
            3 => DECAlpha,
            4 => Arcx86,
            5 => IntelLeanClient,
            6 => IA32,
            7 => BC,
            8 => Xscale,
            9 => X86_64,
            _ => Unknown(n),
        }
    }
}

impl From<Architecture> for u16 {
    fn from(n: Architecture) -> Self {
        use Architecture::*;
        match n {
            Intelx86PC => 0,
            NECPC98 => 1,
            Itanium => 2,
            DECAlpha => 3,
            Arcx86 => 4,
            IntelLeanClient => 5,
            IA32 => 6,
            BC => 7,
            Xscale => 8,
            X86_64 => 9,
            Unknown(n) => n,
        }
    }
}

/// NetBIOS allows several different node types
#[cfg_attr(feature = "serde", derive(Serialize, Deserialize))]
#[derive(Debug, Clone, Copy, PartialEq, Eq, Hash)]
pub enum NodeType {
    /// Broadcast
    B,
    /// Peer-to-peer
    P,
    /// Mixed (B & P)
    M,
    /// Hybrid (P & B)
    H,
    /// Unknown
    Unknown(u8),
}

impl From<u8> for NodeType {
    fn from(n: u8) -> Self {
        use NodeType::*;
        match n {
            1 => B,
            2 => P,
            4 => M,
            8 => H,
            _ => Unknown(n),
        }
    }
}

impl From<NodeType> for u8 {
    fn from(n: NodeType) -> Self {
        use NodeType::*;
        match n {
            B => 1,
            P => 2,
            M => 4,
            H => 8,
            Unknown(n) => n,
        }
    }
}

#[inline]
fn decode_inner(
    code: OptionCode,
    len: usize,
    decoder: &mut Decoder<'_>,
) -> DecodeResult<DhcpOption> {
    use DhcpOption::*;
    Ok(match code {
        OptionCode::Pad => Pad,
        OptionCode::BootfileName => BootfileName(decoder.read_string(len)?),
        OptionCode::TFTPServerName => TFTPServerName(decoder.read_string(len)?),
        OptionCode::TFTPServerAdress => TFTPServerAdress(decoder.read_ipv4(len)?),
        OptionCode::SubnetMask => SubnetMask(decoder.read_ipv4(len)?),
        OptionCode::TimeOffset => TimeOffset(decoder.read_i32()?),
        OptionCode::Router => Router(decoder.read_ipv4s(len)?),
        OptionCode::TimeServer => TimeServer(decoder.read_ipv4s(len)?),
        OptionCode::NameServer => NameServer(decoder.read_ipv4s(len)?),
        OptionCode::DomainNameServer => DomainNameServer(decoder.read_ipv4s(len)?),
        OptionCode::LogServer => LogServer(decoder.read_ipv4s(len)?),
        OptionCode::QuoteServer => QuoteServer(decoder.read_ipv4s(len)?),
        OptionCode::LprServer => LprServer(decoder.read_ipv4s(len)?),
        OptionCode::ImpressServer => ImpressServer(decoder.read_ipv4s(len)?),
        OptionCode::ResourceLocationServer => ResourceLocationServer(decoder.read_ipv4s(len)?),
        OptionCode::Hostname => Hostname(decoder.read_string(len)?),
        OptionCode::BootFileSize => BootFileSize(decoder.read_u16()?),
        OptionCode::MeritDumpFile => MeritDumpFile(decoder.read_string(len)?),
        OptionCode::DomainName => DomainName(decoder.read_string(len)?),
        OptionCode::SwapServer => SwapServer(decoder.read_ipv4(len)?),
        OptionCode::RootPath => RootPath(decoder.read_string(len)?),
        OptionCode::ExtensionsPath => ExtensionsPath(decoder.read_string(len)?),
        OptionCode::IpForwarding => IpForwarding(decoder.read_bool()?),
        OptionCode::NonLocalSrcRouting => NonLocalSrcRouting(decoder.read_bool()?),
        OptionCode::MaxDatagramSize => MaxDatagramSize(decoder.read_u16()?),
        OptionCode::DefaultIpTtl => DefaultIpTtl(decoder.read_u8()?),
        OptionCode::InterfaceMtu => InterfaceMtu(decoder.read_u16()?),
        OptionCode::AllSubnetsLocal => AllSubnetsLocal(decoder.read_bool()?),
        OptionCode::BroadcastAddr => BroadcastAddr(decoder.read_ipv4(len)?),
        OptionCode::PerformMaskDiscovery => PerformMaskDiscovery(decoder.read_bool()?),
        OptionCode::MaskSupplier => MaskSupplier(decoder.read_bool()?),
        OptionCode::PerformRouterDiscovery => PerformRouterDiscovery(decoder.read_bool()?),
        OptionCode::RouterSolicitationAddr => RouterSolicitationAddr(decoder.read_ipv4(len)?),
        OptionCode::StaticRoutingTable => StaticRoutingTable(decoder.read_pair_ipv4s(len)?),
        OptionCode::ArpCacheTimeout => ArpCacheTimeout(decoder.read_u32()?),
        OptionCode::EthernetEncapsulation => EthernetEncapsulation(decoder.read_bool()?),
        OptionCode::DefaultTcpTtl => DefaultIpTtl(decoder.read_u8()?),
        OptionCode::TcpKeepaliveInterval => TcpKeepaliveInterval(decoder.read_u32()?),
        OptionCode::TcpKeepaliveGarbage => TcpKeepaliveGarbage(decoder.read_bool()?),
        OptionCode::NISDomain => NISDomain(decoder.read_string(len)?),
        OptionCode::NISServerAddr => NISServerAddr(decoder.read_ipv4s(len)?),
        OptionCode::NIS => NIS(decoder.read_ipv4s(len)?),
        OptionCode::NTPServers => NTPServers(decoder.read_ipv4s(len)?),
        OptionCode::VendorExtensions => VendorExtensions(decoder.read_slice(len)?.to_vec()),
        OptionCode::NetBiosNameServers => NetBiosNameServers(decoder.read_ipv4s(len)?),
        OptionCode::NetBiosDatagramDistributionServer => {
            NetBiosDatagramDistributionServer(decoder.read_ipv4s(len)?)
        }
        OptionCode::NetBiosNodeType => NetBiosNodeType(decoder.read_u8()?.into()),
        OptionCode::NetBiosScope => NetBiosScope(decoder.read_string(len)?),
        OptionCode::XFontServer => XFontServer(decoder.read_ipv4s(len)?),
        OptionCode::XDisplayManager => XDisplayManager(decoder.read_ipv4s(len)?),
        OptionCode::RequestedIpAddress => RequestedIpAddress(decoder.read_ipv4(len)?),
        OptionCode::AddressLeaseTime => AddressLeaseTime(decoder.read_u32()?),
        OptionCode::OptionOverload => OptionOverload(decoder.read_u8()?),
        OptionCode::MessageType => MessageType(decoder.read_u8()?.into()),
        OptionCode::ServerIdentifier => ServerIdentifier(decoder.read_ipv4(len)?),
        OptionCode::ParameterRequestList => ParameterRequestList(
            decoder
                .read_slice(len)?
                .iter()
                .map(|code| (*code).into())
                .collect(),
        ),
        OptionCode::Message => Message(decoder.read_string(len)?),
        OptionCode::MaxMessageSize => MaxMessageSize(decoder.read_u16()?),
        OptionCode::Renewal => Renewal(decoder.read_u32()?),
        OptionCode::Rebinding => Rebinding(decoder.read_u32()?),
        OptionCode::ClassIdentifier => ClassIdentifier(decoder.read_slice(len)?.to_vec()),
        OptionCode::ClientIdentifier => ClientIdentifier(decoder.read_slice(len)?.to_vec()),
        OptionCode::RapidCommit => {
            debug_assert!(len == 0);
            RapidCommit
        }
        OptionCode::RelayAgentInformation => {
            let mut dec = Decoder::new(decoder.read_slice(len)?);
            RelayAgentInformation(relay::RelayAgentInformation::decode(&mut dec)?)
        }
        OptionCode::ClientLastTransactionTime => ClientLastTransactionTime(decoder.read_u32()?),
        OptionCode::AssociatedIp => AssociatedIp(decoder.read_ipv4s(len)?),
        OptionCode::ClientSystemArchitecture => {
            let ty = decoder.read_u16()?;
            ClientSystemArchitecture(ty.into())
        }
        OptionCode::ClientNetworkInterface => {
            debug_assert!(len == 3);
            ClientNetworkInterface(decoder.read_u8()?, decoder.read_u8()?, decoder.read_u8()?)
        }
        OptionCode::ClientMachineIdentifier => {
            ClientMachineIdentifier(decoder.read_slice(len)?.to_vec())
        }
        OptionCode::CaptivePortal => CaptivePortal(decoder.read_str(len)?.parse()?),
        OptionCode::SubnetSelection => SubnetSelection(decoder.read_ipv4(len)?),
        OptionCode::DomainSearch => {
            let mut name_decoder = BinDecoder::new(decoder.read_slice(len)?);
            let mut names = Vec::new();
            while let Ok(name) = Name::read(&mut name_decoder) {
                names.push(Domain(name));
            }

            DomainSearch(names)
        }
        OptionCode::BulkLeaseQueryStatusCode => {
            let code = decoder.read_u8()?.into();
            // len - 1 because code is included in length
            let message = decoder.read_string(len - 1)?;
            BulkLeaseQueryStatusCode(code, message)
        }
        OptionCode::BulkLeaseQueryBaseTime => {
            debug_assert!(len == 4);
            BulkLeaseQueryBaseTime(decoder.read_u32()?)
        }
        OptionCode::BulkLeasQueryStartTimeOfState => {
            debug_assert!(len == 4);
            BulkLeasQueryStartTimeOfState(decoder.read_u32()?)
        }
        OptionCode::BulkLeaseQueryQueryStartTime => {
            debug_assert!(len == 4);
            BulkLeaseQueryQueryStartTime(decoder.read_u32()?)
        }
        OptionCode::BulkLeaseQueryQueryEndTime => {
            debug_assert!(len == 4);
            BulkLeaseQueryQueryEndTime(decoder.read_u32()?)
        }
        OptionCode::BulkLeaseQueryDhcpState => BulkLeaseQueryDhcpState(decoder.read_u8()?.into()),
        OptionCode::BulkLeaseQueryDataSource => {
            BulkLeaseQueryDataSource(bulk_query::DataSourceFlags::new(decoder.read_u8()?))
        }
        OptionCode::ClientFQDN => {
            debug_assert!(len >= 3);
            let flags = decoder.read_u8()?.into();
            let rcode1 = decoder.read_u8()?;
            let rcode2 = decoder.read_u8()?;

            let mut name_decoder = BinDecoder::new(decoder.read_slice(len - 3)?);
            let name = Name::read(&mut name_decoder)?;
            ClientFQDN(fqdn::ClientFQDN {
                flags,
                r1: rcode1,
                r2: rcode2,
                domain: Domain(name),
            })
        }
        OptionCode::ClasslessStaticRoute => {
            let mut routes = Vec::new();

            let mut route_dec = Decoder::new(decoder.read_slice(len)?);
            while let Ok(prefix_len) = route_dec.read_u8() {
                if prefix_len > 32 {
                    break;
                }

                // Significant bytes to hold the prefix
                let sig_bytes = (prefix_len as usize + 7) / 8;

                let mut dest = [0u8; 4];
                dest[0..sig_bytes].clone_from_slice(route_dec.read_slice(sig_bytes)?);

                let dest = Ipv4Net::new(dest.into(), prefix_len).unwrap();
                let gw = route_dec.read_ipv4(4)?;

                routes.push((dest, gw));
            }

            ClasslessStaticRoute(routes)
        }
        OptionCode::End => End,
        // not yet implemented
        OptionCode::Unknown(code) => {
            let data = decoder.read_slice(len)?.to_vec();
            Unknown(UnknownOption { code, data })
        }
    })
}

impl Decodable for DhcpOption {
    #[inline]
    fn decode(decoder: &mut Decoder<'_>) -> DecodeResult<Self> {
        #[derive(Debug)]
        struct Opt<'a> {
            code: u8,
            // will contain code + len + value
            buf: Cow<'a, [u8]>,
        }

        impl<'a> Opt<'a> {
            #[inline]
            fn as_option(&self) -> DecodeResult<DhcpOption> {
                let mut opt_decoder = Decoder::new(&self.buf);
                let code = opt_decoder.read_u8()?.into();
                let _len = opt_decoder.read_u8()?; // throw out potentially invalid len

                decode_inner(code, opt_decoder.buffer().len(), &mut opt_decoder)
            }
            // can't implement Decodable b/c of lifetime issues
            fn decode(dec: &mut Decoder<'a>) -> DecodeResult<Self> {
                // TODO: necessary to call u8::from_be_bytes?
                let [code, len] = dec.peek::<2>()?;
                let buf = Cow::from(dec.read_slice(len as usize + 2)?);
                Ok(Opt { code, buf })
            }
        }

        use DhcpOption::*;
        // read the code first, determines the variant
        // pad|end have no length, so we can't read len up here
        let mut last: Option<Opt<'_>> = None;
        while let Ok(code) = decoder.peek_u8() {
            match code.into() {
                OptionCode::End => {
                    return match last {
                        Some(prev) => prev.as_option(),
                        None => {
                            decoder.read_u8()?;
                            Ok(End)
                        }
                    };
                }
                OptionCode::Pad => {
                    return match last {
                        Some(prev) => prev.as_option(),
                        None => {
                            decoder.read_u8()?;
                            Ok(Pad)
                        }
                    };
                }
                _ => {
                    last = Some(match last {
                        None => Opt::decode(decoder)?,
                        Some(mut prev) if code == prev.code => {
                            let cur = Opt::decode(decoder)?;
                            // concatention case - <https://www.rfc-editor.org/rfc/rfc3396>
                            // store the len & value in buf
                            prev.buf.to_mut().extend(&cur.buf[2..]);
                            prev
                        }
                        Some(prev) => {
                            // got different option, decode the one we've got
                            // need to stop here so we don't consume the next option's buffer
                            return prev.as_option();
                        }
                    });
                }
            }
        }
        last.ok_or(crate::error::DecodeError::NotEnoughBytes)?
            .as_option()
    }
}

/// Splits `bytes` into chunks of up to u8::MAX (255 is the max opt length),
/// where each chunk is prepended by the length of the chunk and the code.
/// ```
/// use dhcproto::{encoder::Encoder, v4::{OptionCode, encode_long_opt_bytes}};
///
/// let mut buf = Vec::new();
/// let mut e = Encoder::new(&mut buf);
/// let msg = std::iter::repeat(b'a').take(300).collect::<Vec<_>>();
/// let res = encode_long_opt_bytes(OptionCode::Message, &msg, &mut e);
/// // [code, 255, b'a', ..., code, 45, b'a', ...]
/// let mut x = vec![OptionCode::Message.into(), 255];
/// x.extend(std::iter::repeat(b'a').take(255));
/// x.push(OptionCode::Message.into());
/// x.push(45);
/// x.extend(std::iter::repeat(b'a').take(45));
///
/// assert_eq!(buf, x);
/// ```
#[inline]
pub fn encode_long_opt_bytes(
    code: OptionCode,
    bytes: &[u8],
    e: &mut Encoder<'_>,
) -> EncodeResult<()> {
    for chunk in bytes.chunks(u8::MAX as usize) {
        e.write_u8(code.into())?;
        e.write_u8(chunk.len() as u8)?;
        e.write_slice(chunk)?;
    }
    Ok(())
}
/// Splits `bytes` into chunks of up to u8::MAX / `factor` (255 is the max opt length),
/// where each chunk is prepended by the length of the chunk and the code.
///
/// `factor` here accounts for writing data where `T` is more than 1 byte.
///
/// INVARIANT: `factor` must equal the number of bytes in each `T`
/// ```
/// # use std::{iter, net::Ipv4Addr};
/// use dhcproto::{encoder::Encoder, v4::{OptionCode, encode_long_opt_chunks}};
///
/// let mut buf = Vec::new();
/// let mut e = Encoder::new(&mut buf);
/// let opt = iter::repeat(Ipv4Addr::from([1,2,3,4])).take(80).collect::<Vec<_>>();
/// let res = encode_long_opt_chunks(OptionCode::NIS, 4, &opt, |ip, e| e.write_u32((*ip).into()), &mut e);
/// // [code, 252, 1,2,3,4,1,2,3,4 ..., code, 68, 1,2,3,4, ...]
/// let mut x = vec![OptionCode::NIS.into(), 252];
/// x.extend(iter::repeat(Ipv4Addr::from([1,2,3,4])).map(|ip| u32::from(ip).to_be_bytes()).flatten().take(252));
/// x.push(OptionCode::NIS.into());
/// x.push(68);
/// x.extend(iter::repeat(Ipv4Addr::from([1,2,3,4])).map(|ip| u32::from(ip).to_be_bytes()).flatten().take(68));
///
/// assert_eq!(buf, x);
/// ```
#[inline]
pub fn encode_long_opt_chunks<'a, T, F>(
    code: OptionCode,
    factor: usize,
    data: &[T],
    f: F,
    e: &mut Encoder<'a>,
) -> EncodeResult<()>
where
    F: Fn(&T, &mut Encoder<'a>) -> EncodeResult<()>,
{
    // TODO: consider using `mem::size_of::<T>()` so we don't need factor
    // although, we would need to make OptionCode repr(u8)
    for chunk in data.chunks(u8::MAX as usize / factor) {
        e.write_u8(code.into())?;
        e.write_u8((chunk.len() * factor) as u8)?;
        for thing in chunk {
            f(thing, e)?;
        }
    }
    Ok(())
}

impl Encodable for DhcpOption {
    fn encode(&self, e: &mut Encoder<'_>) -> EncodeResult<()> {
        use DhcpOption::*;

        let code: OptionCode = self.into();
        // pad has no length, so we can't read len up here.
        // don't want to have a fall-through case either
        // so we get exhaustiveness checking, so we'll parse
        // code in each match arm
        match self {
            Pad | End => {
                e.write_u8(code.into())?;
            }
            RapidCommit => {
                e.write_u8(code.into())?;
                e.write_u8(0)?;
            }
            SubnetMask(addr)
            | SwapServer(addr)
            | BroadcastAddr(addr)
            | RouterSolicitationAddr(addr)
            | RequestedIpAddress(addr)
            | ServerIdentifier(addr)
            | SubnetSelection(addr)
            | TFTPServerAdress(addr) => {
                e.write_u8(code.into())?;
                e.write_u8(4)?;
                e.write_u32((*addr).into())?
            }
            TimeOffset(offset) => {
                e.write_u8(code.into())?;
                e.write_u8(4)?;
                e.write_i32(*offset)?
            }
            TimeServer(ips)
            | NameServer(ips)
            | Router(ips)
            | DomainNameServer(ips)
            | LogServer(ips)
            | QuoteServer(ips)
            | LprServer(ips)
            | ImpressServer(ips)
            | ResourceLocationServer(ips)
            | XFontServer(ips)
            | XDisplayManager(ips)
            | NIS(ips)
            | NISServerAddr(ips)
            | NTPServers(ips)
            | NetBiosNameServers(ips)
            | NetBiosDatagramDistributionServer(ips)
            | AssociatedIp(ips) => {
                // let bytes = ips.iter().flat_map(|a| u32::from(*a).to_be_bytes()).collect::<Vec<_>>();
                encode_long_opt_chunks(code, 4, ips, |ip, e| e.write_u32((*ip).into()), e)?;
                // e.write_u8(code.into())?;
                // e.write_u8(ips.len() as u8 * 4)?;
                // for ip in ips {
                //     e.write_u32((*ip).into())?;
                // }
            }
            Hostname(s) | MeritDumpFile(s) | DomainName(s) | ExtensionsPath(s) | NISDomain(s)
            | RootPath(s) | NetBiosScope(s) | Message(s) | TFTPServerName(s) | BootfileName(s) => {
                encode_long_opt_bytes(code, s.as_bytes(), e)?;
            }
            BootFileSize(num) | MaxDatagramSize(num) | InterfaceMtu(num) | MaxMessageSize(num) => {
                e.write_u8(code.into())?;
                e.write_u8(2)?;
                e.write_u16(*num)?
            }
            IpForwarding(b)
            | NonLocalSrcRouting(b)
            | AllSubnetsLocal(b)
            | PerformMaskDiscovery(b)
            | MaskSupplier(b)
            | PerformRouterDiscovery(b)
            | EthernetEncapsulation(b)
            | TcpKeepaliveGarbage(b) => {
                e.write_u8(code.into())?;
                e.write_u8(1)?;
                e.write_u8((*b).into())?
            }
            DefaultIpTtl(byte) | DefaultTcpTtl(byte) | OptionOverload(byte) => {
                e.write_u8(code.into())?;
                e.write_u8(1)?;
                e.write_u8(*byte)?
            }
            StaticRoutingTable(pair_ips) => {
                //     let bytes = pair_ips.iter().flat_map(|(a, b)| u32::from(*a).to_be_bytes().into_iter().chain(u32::from(*b).to_be_bytes())).collect::<Vec<_>>();
                //     encode_chunk_bytes(code, &bytes, e)?;
                encode_long_opt_chunks(
                    code,
                    8,
                    pair_ips,
                    |(a, b), e| {
                        e.write_u32((*a).into())?;
                        e.write_u32((*b).into())
                    },
                    e,
                )?;
            }
            ArpCacheTimeout(num)
            | TcpKeepaliveInterval(num)
            | AddressLeaseTime(num)
            | Renewal(num)
            | Rebinding(num)
            | ClientLastTransactionTime(num)
            | BulkLeaseQueryBaseTime(num)
            | BulkLeasQueryStartTimeOfState(num)
            | BulkLeaseQueryQueryStartTime(num)
            | BulkLeaseQueryQueryEndTime(num) => {
                e.write_u8(code.into())?;
                e.write_u8(4)?;
                e.write_u32(*num)?;
            }
            VendorExtensions(bytes)
            | ClassIdentifier(bytes)
            | ClientIdentifier(bytes)
            | ClientMachineIdentifier(bytes) => {
                encode_long_opt_bytes(code, bytes, e)?;
            }
            ParameterRequestList(codes) => {
                encode_long_opt_chunks(code, 1, codes, |code, e| e.write_u8((*code).into()), e)?;
            }
            NetBiosNodeType(ntype) => {
                e.write_u8(code.into())?;
                e.write_u8(1)?;
                e.write_u8((*ntype).into())?;
            }
            MessageType(mtype) => {
                e.write_u8(code.into())?;
                e.write_u8(1)?;
                e.write_u8((*mtype).into())?;
            }
            RelayAgentInformation(relay) => {
                let mut buf = Vec::new();
                let mut opt_enc = Encoder::new(&mut buf);
                relay.encode(&mut opt_enc)?;
                // data encoded to intermediate buf
                encode_long_opt_bytes(code, &buf, e)?;
            }
            ClientSystemArchitecture(arch) => {
                e.write_u8(code.into())?;
                e.write_u8(2)?;
                e.write_u16((*arch).into())?;
            }
            ClientNetworkInterface(ty, major, minor) => {
                e.write_u8(code.into())?;
                e.write_u8(3)?;
                e.write_u8(*ty)?;
                e.write_u8(*major)?;
                e.write_u8(*minor)?;
            }
            CaptivePortal(url) => {
                let url = url.to_string();
                encode_long_opt_bytes(code, url.as_bytes(), e)?;
            }
            BulkLeaseQueryStatusCode(status_code, msg) => {
                e.write_u8(code.into())?;
                let msg = msg.as_bytes();
                e.write_u8(msg.len() as u8 + 1)?;
                e.write_u8((*status_code).into())?;
                e.write_slice(msg)?
            }
            BulkLeaseQueryDhcpState(state) => {
                e.write_u8(code.into())?;
                e.write_u8(1)?;
                e.write_u8((*state).into())?
            }
            BulkLeaseQueryDataSource(src) => {
                e.write_u8(code.into())?;
                e.write_u8(1)?;
                e.write_u8((*src).into())?
            }
            DomainSearch(names) => {
                let mut buf = Vec::new();
                let mut name_encoder = BinEncoder::new(&mut buf);
                for name in names {
                    name.0.emit(&mut name_encoder)?;
                }
                encode_long_opt_bytes(code, &buf, e)?;
            }
            ClientFQDN(fqdn) => {
                let fqdn::ClientFQDN {
                    flags,
                    r1,
                    r2,
                    domain,
                } = fqdn;
                let mut buf = vec![(*flags).into(), *r1, *r2];
                if flags.e() {
                    // emits in canonical format
                    // start encoding at byte 3 because we had some preamble
                    let mut name_encoder = BinEncoder::with_offset(&mut buf, 3, EncodeMode::Normal);
                    domain.0.emit_as_canonical(&mut name_encoder, true)?;
                } else {
                    // TODO: not sure if this is correct
                    buf.extend(domain.0.to_ascii().as_bytes());
                }
                encode_long_opt_bytes(code, &buf, e)?;
            }
            ClasslessStaticRoute(routes) => {
                let mut buf = Vec::new();
                let mut route_enc = Encoder::new(&mut buf);
                for (dest, gw) in routes {
                    let byte_len = (dest.prefix_len() + 7) / 8;
                    route_enc.write_u8(dest.prefix_len())?;
                    route_enc.write_slice(&dest.addr().octets()[0..byte_len as usize])?;
                    route_enc.write(gw.octets())?;
                }

                encode_long_opt_bytes(code, &buf, e)?;
            }
            // not yet implemented
            Unknown(opt) => {
                encode_long_opt_bytes(code, &opt.data, e)?;
            }
        };
        Ok(())
    }
}

impl From<&DhcpOption> for OptionCode {
    fn from(opt: &DhcpOption) -> Self {
        use DhcpOption::*;
        match opt {
            Pad => OptionCode::Pad,
            TFTPServerAdress(_) => OptionCode::TFTPServerAdress,
            TFTPServerName(_) => OptionCode::TFTPServerName,
            BootfileName(_) => OptionCode::BootfileName,
            SubnetMask(_) => OptionCode::SubnetMask,
            TimeOffset(_) => OptionCode::TimeOffset,
            Router(_) => OptionCode::Router,
            TimeServer(_) => OptionCode::TimeServer,
            NameServer(_) => OptionCode::NameServer,
            DomainNameServer(_) => OptionCode::DomainNameServer,
            LogServer(_) => OptionCode::LogServer,
            QuoteServer(_) => OptionCode::QuoteServer,
            LprServer(_) => OptionCode::LprServer,
            ImpressServer(_) => OptionCode::ImpressServer,
            ResourceLocationServer(_) => OptionCode::ResourceLocationServer,
            Hostname(_) => OptionCode::Hostname,
            BootFileSize(_) => OptionCode::BootFileSize,
            MeritDumpFile(_) => OptionCode::MeritDumpFile,
            DomainName(_) => OptionCode::DomainName,
            SwapServer(_) => OptionCode::SwapServer,
            RootPath(_) => OptionCode::RootPath,
            ExtensionsPath(_) => OptionCode::ExtensionsPath,
            IpForwarding(_) => OptionCode::IpForwarding,
            NonLocalSrcRouting(_) => OptionCode::NonLocalSrcRouting,
            MaxDatagramSize(_) => OptionCode::MaxDatagramSize,
            DefaultIpTtl(_) => OptionCode::DefaultIpTtl,
            InterfaceMtu(_) => OptionCode::InterfaceMtu,
            AllSubnetsLocal(_) => OptionCode::AllSubnetsLocal,
            BroadcastAddr(_) => OptionCode::BroadcastAddr,
            PerformMaskDiscovery(_) => OptionCode::PerformMaskDiscovery,
            MaskSupplier(_) => OptionCode::MaskSupplier,
            PerformRouterDiscovery(_) => OptionCode::PerformRouterDiscovery,
            RouterSolicitationAddr(_) => OptionCode::RouterSolicitationAddr,
            StaticRoutingTable(_) => OptionCode::StaticRoutingTable,
            ArpCacheTimeout(_) => OptionCode::ArpCacheTimeout,
            EthernetEncapsulation(_) => OptionCode::EthernetEncapsulation,
            DefaultTcpTtl(_) => OptionCode::DefaultTcpTtl,
            TcpKeepaliveInterval(_) => OptionCode::TcpKeepaliveInterval,
            TcpKeepaliveGarbage(_) => OptionCode::TcpKeepaliveGarbage,
            NISDomain(_) => OptionCode::NISDomain,
            NIS(_) => OptionCode::NIS,
            NISServerAddr(_) => OptionCode::NISServerAddr,
            NTPServers(_) => OptionCode::NTPServers,
            VendorExtensions(_) => OptionCode::VendorExtensions,
            NetBiosNameServers(_) => OptionCode::NetBiosNameServers,
            NetBiosDatagramDistributionServer(_) => OptionCode::NetBiosDatagramDistributionServer,
            NetBiosNodeType(_) => OptionCode::NetBiosNodeType,
            NetBiosScope(_) => OptionCode::NetBiosScope,
            XFontServer(_) => OptionCode::XFontServer,
            XDisplayManager(_) => OptionCode::XDisplayManager,
            RequestedIpAddress(_) => OptionCode::RequestedIpAddress,
            AddressLeaseTime(_) => OptionCode::AddressLeaseTime,
            OptionOverload(_) => OptionCode::OptionOverload,
            MessageType(_) => OptionCode::MessageType,
            ServerIdentifier(_) => OptionCode::ServerIdentifier,
            ParameterRequestList(_) => OptionCode::ParameterRequestList,
            Message(_) => OptionCode::Message,
            MaxMessageSize(_) => OptionCode::MaxMessageSize,
            Renewal(_) => OptionCode::Renewal,
            Rebinding(_) => OptionCode::Rebinding,
            ClassIdentifier(_) => OptionCode::ClassIdentifier,
            ClientIdentifier(_) => OptionCode::ClientIdentifier,
            RapidCommit => OptionCode::RapidCommit,
            ClientFQDN(_) => OptionCode::ClientFQDN,
            RelayAgentInformation(_) => OptionCode::RelayAgentInformation,
            ClientLastTransactionTime(_) => OptionCode::ClientLastTransactionTime,
            AssociatedIp(_) => OptionCode::AssociatedIp,
            ClientSystemArchitecture(_) => OptionCode::ClientSystemArchitecture,
            ClientNetworkInterface(_, _, _) => OptionCode::ClientNetworkInterface,
            ClientMachineIdentifier(_) => OptionCode::ClientMachineIdentifier,
            CaptivePortal(_) => OptionCode::CaptivePortal,
            SubnetSelection(_) => OptionCode::SubnetSelection,
            DomainSearch(_) => OptionCode::DomainSearch,
<<<<<<< HEAD
            BulkLeaseQueryStatusCode(_, _) => OptionCode::BulkLeaseQueryStatusCode,
            BulkLeaseQueryBaseTime(_) => OptionCode::BulkLeaseQueryBaseTime,
            BulkLeasQueryStartTimeOfState(_) => OptionCode::BulkLeasQueryStartTimeOfState,
            BulkLeaseQueryQueryStartTime(_) => OptionCode::BulkLeaseQueryQueryStartTime,
            BulkLeaseQueryQueryEndTime(_) => OptionCode::BulkLeaseQueryQueryEndTime,
            BulkLeaseQueryDhcpState(_) => OptionCode::BulkLeaseQueryDhcpState,
            BulkLeaseQueryDataSource(_) => OptionCode::BulkLeaseQueryDataSource,
=======
            BulkLeaseQueryStatusCode(_, _) => OptionCode::StatusCode,
            BulkLeaseQueryBaseTime(_) => OptionCode::BaseTime,
            BulkLeasQueryStartTimeOfState(_) => OptionCode::StartTimeOfState,
            BulkLeaseQueryQueryStartTime(_) => OptionCode::QueryStartTime,
            BulkLeaseQueryQueryEndTime(_) => OptionCode::QueryEndTime,
            BulkLeaseQueryDhcpState(_) => OptionCode::DhcpState,
            BulkLeaseQueryDataSource(_) => OptionCode::DataSource,
            ClasslessStaticRoute(_) => OptionCode::ClasslessStaticRoute,
>>>>>>> 5ab077b9
            End => OptionCode::End,
            // TODO: implement more
            Unknown(n) => OptionCode::Unknown(n.code),
        }
    }
}

/// An as-of-yet unimplemented option type
#[cfg_attr(feature = "serde", derive(Serialize, Deserialize))]
#[derive(Debug, Clone, PartialEq, Eq, Hash)]
pub struct UnknownOption {
    code: u8,
    data: Vec<u8>,
}

impl UnknownOption {
    pub fn new(code: OptionCode, data: Vec<u8>) -> Self {
        Self {
            code: code.into(),
            data,
        }
    }
    /// return the option code
    pub fn code(&self) -> OptionCode {
        self.code.into()
    }
    /// return the data for this option
    pub fn data(&self) -> &[u8] {
        &self.data
    }
    /// consume into parts
    pub fn into_parts(self) -> (OptionCode, Vec<u8>) {
        (self.code.into(), self.data)
    }
}

impl Decodable for UnknownOption {
    fn decode(decoder: &mut Decoder<'_>) -> DecodeResult<Self> {
        let code = decoder.read_u8()?;
        let length = decoder.read_u8()?;
        let bytes = decoder.read_slice(length as usize)?.to_vec();
        Ok(UnknownOption { code, data: bytes })
    }
}

impl Encodable for UnknownOption {
    fn encode(&self, e: &mut Encoder<'_>) -> EncodeResult<()> {
        // TODO: account for >255 len
        e.write_u8(self.code)?;
        e.write_u8(self.data.len() as u8)?;
        e.write_slice(&self.data)?;
        Ok(())
    }
}

/// The DHCP message type
/// <https://datatracker.ietf.org/doc/html/rfc2131#section-3.1>
#[cfg_attr(feature = "serde", derive(Serialize, Deserialize))]
#[derive(Debug, Copy, Clone, PartialEq, Eq, Hash)]
pub enum MessageType {
    /// DHCPDiscover
    Discover,
    /// DHCPOffer
    Offer,
    /// DHCPRequest
    Request,
    /// DHCPDecline
    Decline,
    /// DHCPAck
    Ack,
    /// DHCPNak
    Nak,
    /// DHCPRelease
    Release,
    /// DHCPInform
    Inform,
    /// DHCPForceRenew - <https://www.rfc-editor.org/rfc/rfc3203.html>
    ForceRenew,
    /// DHCPLeaseQuery - <https://www.rfc-editor.org/rfc/rfc4388#section-6.1>
    LeaseQuery,
    /// DHCPLeaseUnassigned
    LeaseUnassigned,
    /// DHCPLeaseUnknown
    LeaseUnknown,
    /// DHCPLeaseActive
    LeaseActive,
    /// DHCPBulkLeaseQuery - <https://www.rfc-editor.org/rfc/rfc6926.html>
    BulkLeaseQuery,
    /// DHCPLeaseQueryDone
    LeaseQueryDone,
    /// DHCPActiveLeaseQuery - <https://www.rfc-editor.org/rfc/rfc7724.html>
    ActiveLeaseQuery,
    /// DHCPLeaseQueryStatus
    LeaseQueryStatus,
    /// DHCPTLS
    Tls,
    /// an unknown message type
    Unknown(u8),
}

impl From<u8> for MessageType {
    fn from(n: u8) -> Self {
        match n {
            1 => MessageType::Discover,
            2 => MessageType::Offer,
            3 => MessageType::Request,
            4 => MessageType::Decline,
            5 => MessageType::Ack,
            6 => MessageType::Nak,
            7 => MessageType::Release,
            8 => MessageType::Inform,
            9 => MessageType::ForceRenew,
            10 => MessageType::LeaseQuery,
            11 => MessageType::LeaseUnassigned,
            12 => MessageType::LeaseUnknown,
            13 => MessageType::LeaseActive,
            14 => MessageType::BulkLeaseQuery,
            15 => MessageType::LeaseQueryDone,
            16 => MessageType::ActiveLeaseQuery,
            17 => MessageType::LeaseQueryStatus,
            18 => MessageType::Tls,
            n => MessageType::Unknown(n),
        }
    }
}
impl From<MessageType> for u8 {
    fn from(m: MessageType) -> Self {
        match m {
            MessageType::Discover => 1,
            MessageType::Offer => 2,
            MessageType::Request => 3,
            MessageType::Decline => 4,
            MessageType::Ack => 5,
            MessageType::Nak => 6,
            MessageType::Release => 7,
            MessageType::Inform => 8,
            MessageType::ForceRenew => 9,
            MessageType::LeaseQuery => 10,
            MessageType::LeaseUnassigned => 11,
            MessageType::LeaseUnknown => 12,
            MessageType::LeaseActive => 13,
            MessageType::BulkLeaseQuery => 14,
            MessageType::LeaseQueryDone => 15,
            MessageType::ActiveLeaseQuery => 16,
            MessageType::LeaseQueryStatus => 17,
            MessageType::Tls => 18,
            MessageType::Unknown(n) => n,
        }
    }
}

#[cfg(test)]
mod tests {
    use std::collections::VecDeque;

    use super::*;
    use std::str::FromStr;

    type Result<T> = std::result::Result<T, Box<dyn std::error::Error>>;

    fn test_opt(orig: DhcpOption, actual: Vec<u8>) -> Result<()> {
        let mut out = vec![];
        let mut enc = Encoder::new(&mut out);
        orig.encode(&mut enc)?;
        println!("encoded {:?}", enc.buffer());
        assert_eq!(out, actual);

        let decoded = DhcpOption::decode(&mut Decoder::new(&out))?;
        assert_eq!(decoded, orig);
        Ok(())
    }
    #[test]
    fn test_opts() -> Result<()> {
        let (input, len) = binput();
        println!("{:?}", input);
        let opts = DhcpOptions::decode(&mut Decoder::new(&input))?;

        println!("{:?}", opts);
        let mut output = Vec::new();
        opts.encode(&mut Encoder::new(&mut output))?;
        // not comparing len as we don't add PAD bytes
        // assert_eq!(input.len(), len);
        assert_eq!(opts.len(), len);
        Ok(())
    }

    #[test]
    fn test_long_opts() -> Result<()> {
        let (input, len) = long_opt();
        let opts = DhcpOptions::decode(&mut Decoder::new(&input))?;

        let mut output = Vec::new();
        opts.encode(&mut Encoder::new(&mut output))?;
        // not comparing len as we don't add PAD bytes
        // assert_eq!(input.len(), len);
        assert_eq!(opts.len(), len);
        Ok(())
    }
    #[test]
    fn test_ips() -> Result<()> {
        test_opt(
            DhcpOption::DomainNameServer(vec![
                "192.168.0.1".parse::<Ipv4Addr>().unwrap(),
                "192.168.1.1".parse::<Ipv4Addr>().unwrap(),
            ]),
            vec![6, 8, 192, 168, 0, 1, 192, 168, 1, 1],
        )?;
        Ok(())
    }

    #[test]
    fn test_ips_long() -> Result<()> {
        let ip = "192.168.0.1".parse::<Ipv4Addr>().unwrap();
        let list = std::iter::repeat(ip).take(64).collect();
        let mut bytes = std::iter::repeat(ip)
            .take(63)
            .flat_map(|ip| u32::from(ip).to_be_bytes())
            .collect::<VecDeque<u8>>();
        bytes.push_front(252);
        bytes.push_front(6);
        bytes.push_back(6);
        bytes.push_back(4);
        bytes.extend(u32::from(ip).to_be_bytes());
        test_opt(
            DhcpOption::DomainNameServer(list),
            bytes.drain(..).collect(),
        )?;
        Ok(())
    }

    #[test]
    fn test_ip() -> Result<()> {
        test_opt(
            DhcpOption::ServerIdentifier("192.168.0.1".parse::<Ipv4Addr>().unwrap()),
            vec![54, 4, 192, 168, 0, 1],
        )?;
        Ok(())
    }
    #[test]
    fn test_str() -> Result<()> {
        test_opt(
            DhcpOption::Hostname("foobar.com".to_string()),
            vec![12, 10, 102, 111, 111, 98, 97, 114, 46, 99, 111, 109],
        )?;

        Ok(())
    }
    #[test]
    fn test_byte() -> Result<()> {
        test_opt(DhcpOption::DefaultIpTtl(10), vec![23, 1, 10])?;

        Ok(())
    }
    #[test]
    fn test_num() -> Result<()> {
        test_opt(DhcpOption::Renewal(30), vec![58, 4, 0, 0, 0, 30])?;
        Ok(())
    }
    #[test]
    fn test_mtype() -> Result<()> {
        test_opt(DhcpOption::MessageType(MessageType::Offer), vec![53, 1, 2])?;

        Ok(())
    }
    #[test]
    fn test_ntype() -> Result<()> {
        test_opt(DhcpOption::NetBiosNodeType(NodeType::M), vec![46, 1, 4])?;

        Ok(())
    }

    #[test]
    fn test_pair_ips() -> Result<()> {
        test_opt(
            DhcpOption::StaticRoutingTable(vec![(
                "192.168.1.1".parse::<Ipv4Addr>().unwrap(),
                "192.168.0.1".parse::<Ipv4Addr>().unwrap(),
            )]),
            vec![33, 8, 192, 168, 1, 1, 192, 168, 0, 1],
        )?;

        Ok(())
    }
    #[test]
    fn test_arch() -> Result<()> {
        test_opt(
            DhcpOption::ClientSystemArchitecture(Architecture::Intelx86PC),
            vec![93, 2, 0, 0],
        )?;

        Ok(())
    }

    #[test]
    fn test_captive_portal() -> Result<()> {
        let mut res = vec![114];
        let url = "https://foobar.com/".as_bytes(); // note the ending slash
        res.push(url.len() as u8);
        res.extend(url);

        test_opt(
            DhcpOption::CaptivePortal("https://foobar.com".parse()?), // url parse will add trailing slash
            res,
        )?;

        Ok(())
    }

    #[test]
    fn test_rapid_commit() -> Result<()> {
        test_opt(DhcpOption::RapidCommit, vec![80, 0])?;

        Ok(())
    }
    #[test]
    fn test_status() -> Result<()> {
        let msg = "message".to_string();
        test_opt(
            DhcpOption::BulkLeaseQueryStatusCode(bulk_query::Code::Success, msg.clone()),
            vec![
                151,
                (msg.as_bytes().len() + 1) as u8,
                0,
                b'm',
                b'e',
                b's',
                b's',
                b'a',
                b'g',
                b'e',
            ],
        )?;

        Ok(())
    }

    #[test]
    fn test_domainsearch() -> Result<()> {
        test_opt(
            DhcpOption::DomainSearch(vec![
                Domain(Name::from_str("eng.apple.com.").unwrap()),
                Domain(Name::from_str("marketing.apple.com.").unwrap()),
            ]),
            vec![
                119, 27, 3, b'e', b'n', b'g', 5, b'a', b'p', b'p', b'l', b'e', 3, b'c', b'o', b'm',
                0, 9, b'm', b'a', b'r', b'k', b'e', b't', b'i', b'n', b'g', 0xC0, 0x04,
            ],
        )?;

        Ok(())
    }

    #[test]
    fn test_client_fqdn() -> Result<()> {
        test_opt(
            DhcpOption::ClientFQDN(fqdn::ClientFQDN {
                flags: fqdn::FqdnFlags::default().set_e(true),
                r1: 0,
                r2: 0,
                domain: Domain(Name::from_str("www.google.com.").unwrap()),
            }),
            vec![
                81, 19, 0x04, 0, 0, 3, b'w', b'w', b'w', 6, b'g', b'o', b'o', b'g', b'l', b'e', 3,
                b'c', b'o', b'm', 0,
            ],
        )?;

        Ok(())
    }

    #[test]
    fn test_unknown() -> Result<()> {
        test_opt(
            DhcpOption::Unknown(UnknownOption {
                code: 240,
                data: vec![1, 2, 3, 4],
            }),
            vec![240, 4, 1, 2, 3, 4],
        )?;

        Ok(())
    }

    #[test]
    fn test_nis_server_addr() -> Result<()> {
        test_opt(
            DhcpOption::NISServerAddr(vec![
                Ipv4Addr::new(127, 0, 0, 1),
                Ipv4Addr::new(127, 0, 0, 2),
            ]),
            vec![65, 8, 127, 0, 0, 1, 127, 0, 0, 2],
        )?;

        Ok(())
    }

    #[test]
    fn test_classless_static_route() -> Result<()> {
        test_opt(
            DhcpOption::ClasslessStaticRoute(vec![
                ("10.0.0.0/8".parse()?, "192.168.1.1".parse()?),
                ("172.16.0.0/24".parse()?, "192.168.1.1".parse()?),
            ]),
            vec![
                121, 14, // Option & length
                8, 10, 192, 168, 1, 1, // 10.0.0.0/8 -> 192.168.1.1
                24, 172, 16, 0, 192, 168, 1, 1, // 172.16.0.0/24 -> 192.168.1.1
            ],
        )?;

        Ok(())
    }

    #[test]
    fn test_classless_static_route_long_opt() -> Result<()> {
        let buf = vec![
            121, 14, // Option & length
            8, 10, 192, 168, 1, 1, // 10.0.0.0/8 -> 192.168.1.1
            24, 172, 16, 0, 192, 168, 1, 1, // 172.16.0.0/24 -> 192.168.1.1
            121, 14, // Option & length
            8, 10, 192, 168, 1, 1, // 10.0.0.0/8 -> 192.168.1.1
            24, 172, 16, 0, 192, 168, 1, 1, // 172.16.0.0/24 -> 192.168.1.1
        ];
        let mut dec = Decoder::new(&buf);
        let opt = DhcpOption::decode(&mut dec)?;
        assert_eq!(
            DhcpOption::ClasslessStaticRoute(vec![
                ("10.0.0.0/8".parse()?, "192.168.1.1".parse()?),
                ("172.16.0.0/24".parse()?, "192.168.1.1".parse()?),
                ("10.0.0.0/8".parse()?, "192.168.1.1".parse()?),
                ("172.16.0.0/24".parse()?, "192.168.1.1".parse()?),
            ]),
            opt
        );

        Ok(())
    }

    fn binput() -> (Vec<u8>, usize) {
        (
            vec![
                53, 1, 2, 54, 4, 192, 168, 0, 1, 51, 4, 0, 0, 0, 60, 58, 4, 0, 0, 0, 30, 59, 4, 0,
                0, 0, 52, 1, 4, 255, 255, 255, 0, 3, 4, 192, 168, 0, 1, 6, 8, 192, 168, 0, 1, 192,
                168, 1, 1, 255, 0, 0, 0, 0, 0, 0, 0, 0, 0, 0,
            ],
            8,
        )
    }
    fn long_opt() -> (Vec<u8>, usize) {
        // domain name server encoded in long format: 6, 4, 192, 168, 0, 1, 6, 4, 192, 168, 1, 1
        // instead of: 6, 8, 192, 168, 0, 1, 192, 168, 1, 1
        (
            vec![
                53, 1, 2, 54, 4, 192, 168, 0, 1, 51, 4, 0, 0, 0, 60, 58, 4, 0, 0, 0, 30, 59, 4, 0,
                0, 0, 52, 1, 4, 255, 255, 255, 0, 3, 4, 192, 168, 0, 1, 6, 4, 192, 168, 0, 1, 6, 4,
                192, 168, 1, 1, 6, 4, 192, 1, 1, 1, 255, 0, 0, 0, 0, 0, 0, 0, 0, 0, 0,
            ],
            8,
        )
    }
}<|MERGE_RESOLUTION|>--- conflicted
+++ resolved
@@ -8,11 +8,8 @@
     v4::bulk_query,
     v4::{fqdn, relay},
 };
-<<<<<<< HEAD
-=======
 
 use ipnet::Ipv4Net;
->>>>>>> 5ab077b9
 #[cfg(feature = "serde")]
 use serde::{Deserialize, Serialize};
 use trust_dns_proto::{
@@ -92,7 +89,7 @@
     {66,  TFTPServerName, "TFTP Server Name - <https://www.rfc-editor.org/rfc/rfc2132.html>", (String)},
     {67,  BootfileName, "Bootfile Name - <https://www.rfc-editor.org/rfc/rfc2132.html>", (String)},
     {80, RapidCommit, "Rapid Commit - <https://www.rfc-editor.org/rfc/rfc4039.html>"},
-    {81,  ClientFQDN, "FQDN - <https://datatracker.ietf.org/doc/html/rfc4702>", (fqdn::FqdnFlags, u8, u8, Domain)},
+    {81,  ClientFQDN, "FQDN - <https://datatracker.ietf.org/doc/html/rfc4702>", (fqdn::ClientFQDN)},
     {82,  RelayAgentInformation, "Relay Agent Information - <https://datatracker.ietf.org/doc/html/rfc3046>", (relay::RelayAgentInformation)},
     {91,  ClientLastTransactionTime, "client-last-transaction-time - <https://www.rfc-editor.org/rfc/rfc4388.html#section-6.1>", (u32)},
     {92,  AssociatedIp, "associated-ip - <https://www.rfc-editor.org/rfc/rfc4388.html#section-6.1>", (Vec<Ipv4Addr>)},
@@ -102,6 +99,7 @@
     {114,  CaptivePortal, "Captive Portal - <https://datatracker.ietf.org/doc/html/rfc8910>", (url::Url)},
     {118,  SubnetSelection, "Subnet selection - <https://datatracker.ietf.org/doc/html/rfc3011>", (Ipv4Addr)},
     {119,  DomainSearch, "Domain Search - <https://www.rfc-editor.org/rfc/rfc3397.html>", (Vec<Domain>)},
+    {121,  ClasslessStaticRoute, "Classless Static Route - <https://www.rfc-editor.org/rfc/rfc3442>", (Vec<(Ipv4Net, Ipv4Addr)>)},
     {150,  TFTPServerAdress, "TFTP Server Adress - <https://www.rfc-editor.org/rfc/rfc5859.html>", (Ipv4Addr)},
     {151,  BulkLeaseQueryStatusCode, "status-code - <https://www.rfc-editor.org/rfc/rfc6926.html#section-6.2.2>", (bulk_query::Code, String)},
     {152,  BulkLeaseQueryBaseTime, "- <https://www.rfc-editor.org/rfc/rfc6926.html#section-6.2.3>", (u32)},
@@ -324,175 +322,6 @@
     }
 }
 
-<<<<<<< HEAD
-=======
-/// Each option type is represented by an 8-bit code
-#[cfg_attr(feature = "serde", derive(Serialize, Deserialize))]
-#[derive(Debug, Copy, Hash, Clone, PartialEq, Eq)]
-pub enum OptionCode {
-    /// 0 Padding
-    Pad,
-    /// 1 Subnet Mask
-    SubnetMask,
-    /// 2 Time Offset
-    TimeOffset,
-    /// 3 Router
-    Router,
-    /// 4 Router
-    TimeServer,
-    /// 5 Name Server
-    NameServer,
-    /// 6 Name Server
-    DomainNameServer,
-    /// 7 Log Server
-    LogServer,
-    /// 8 Quote Server
-    QuoteServer,
-    /// 9 LPR Server
-    LprServer,
-    /// 10 Impress server
-    ImpressServer,
-    /// 11 Resource Location Server
-    ResourceLocationServer,
-    /// 12 Host name
-    Hostname,
-    /// 13 Boot file size
-    BootFileSize,
-    /// 14 Merit Dump File
-    MeritDumpFile,
-    /// 15 Domain Name
-    DomainName,
-    /// 16 Swap server
-    SwapServer,
-    /// 17 Root Path
-    RootPath,
-    /// 18 Extensions path
-    ExtensionsPath,
-    /// 19 IP forwarding
-    IpForwarding,
-    /// 20 Non-local source routing
-    NonLocalSrcRouting,
-    /// 22 Max Datagram reassembly size
-    MaxDatagramSize,
-    /// 23 Ip TTL
-    DefaultIpTtl,
-    /// 26 Interface MTU
-    InterfaceMtu,
-    /// 27 All Subnets Local
-    AllSubnetsLocal,
-    /// 28 Broadcast address
-    BroadcastAddr,
-    /// 29 Perform mask discovery
-    PerformMaskDiscovery,
-    /// 30 Mask supplier
-    MaskSupplier,
-    /// 31 Perform router discovery
-    PerformRouterDiscovery,
-    /// 32 Router solicitation address
-    RouterSolicitationAddr,
-    /// 33 Static routing table
-    StaticRoutingTable,
-    /// 35 ARP timeout
-    ArpCacheTimeout,
-    /// 36 Ethernet encapsulation
-    EthernetEncapsulation,
-    /// 37 Default TCP TTL
-    DefaultTcpTtl,
-    /// 38 TCP keepalive interval
-    TcpKeepaliveInterval,
-    /// 39 TCP keealive garbage
-    TcpKeepaliveGarbage,
-    /// 40 Network information service domain
-    NISDomain,
-    /// 41 Network infomration servers
-    NIS,
-    /// 42 NTP servers
-    NTPServers,
-    /// 43 Vendor Extensions
-    VendorExtensions,
-    /// 44 NetBIOS over TCP/IP name server
-    NetBiosNameServers,
-    /// 45 NetBIOS over TCP/IP Datagram Distribution Server
-    NetBiosDatagramDistributionServer,
-    /// 46 NetBIOS over TCP/IP Node Type
-    NetBiosNodeType,
-    /// 47 NetBIOS over TCP/IP Scope
-    NetBiosScope,
-    /// 48 X Window System Font Server
-    XFontServer,
-    /// 49 Window System Display Manager
-    XDisplayManager,
-    /// 50 Requested IP Address
-    RequestedIpAddress,
-    /// 51 IP Address Lease Time
-    AddressLeaseTime,
-    /// 52 Option Overload
-    OptionOverload,
-    /// 53 Message Type
-    MessageType,
-    /// 54 Server Identifier
-    ServerIdentifier,
-    /// 55 Parameter Request List
-    ParameterRequestList,
-    /// 56 Message
-    Message,
-    /// 57 Maximum DHCP Message Size
-    MaxMessageSize,
-    /// 58 Renewal (T1) Time Value
-    Renewal,
-    /// 59 Rebinding (T2) Time Value
-    Rebinding,
-    /// 60 Class-identifier
-    ClassIdentifier,
-    /// 61 Client Identifier
-    ClientIdentifier,
-    /// 65 NIS-Server-Addr
-    NISServerAddr,
-    /// 80 Rapid Commit - <https://www.rfc-editor.org/rfc/rfc4039.html>
-    RapidCommit,
-    /// 81 FQDN - <https://datatracker.ietf.org/doc/html/rfc4702>
-    ClientFQDN,
-    /// 82 Relay Agent Information
-    RelayAgentInformation,
-    /// 91 client-last-transaction-time - <https://www.rfc-editor.org/rfc/rfc4388.html#section-6.1>
-    ClientLastTransactionTime,
-    /// 92 associated-ip - <https://www.rfc-editor.org/rfc/rfc4388.html#section-6.1>
-    AssociatedIp,
-    /// 93 Client System Architecture - <https://www.rfc-editor.org/rfc/rfc4578.html>
-    ClientSystemArchitecture,
-    /// 94 Client Network Interface - <https://www.rfc-editor.org/rfc/rfc4578.html>
-    ClientNetworkInterface,
-    /// 97 Client Machine Identifier - <https://www.rfc-editor.org/rfc/rfc4578.html>
-    ClientMachineIdentifier,
-    /// 114 Captive portal - <https://datatracker.ietf.org/doc/html/rfc8910>
-    CaptivePortal,
-    /// 118 Subnet option - <https://datatracker.ietf.org/doc/html/rfc3011>
-    SubnetSelection,
-    /// 119 Domain Search - <https://www.rfc-editor.org/rfc/rfc3397.html>
-    DomainSearch,
-    /// 121 Classless Static Route - <https://www.rfc-editor.org/rfc/rfc3442>
-    ClasslessStaticRoute,
-    /// 151 status-code - <https://www.rfc-editor.org/rfc/rfc6926.html#section-6.2.2>
-    StatusCode,
-    /// 152 - <https://www.rfc-editor.org/rfc/rfc6926.html#section-6.2.3>
-    BaseTime,
-    /// 153 - <https://www.rfc-editor.org/rfc/rfc6926.html#section-6.2.4>
-    StartTimeOfState,
-    /// 154 - <https://www.rfc-editor.org/rfc/rfc6926.html#section-6.2.5>
-    QueryStartTime,
-    /// 155 - <https://www.rfc-editor.org/rfc/rfc6926.html#section-6.2.6>
-    QueryEndTime,
-    /// 156 - <https://www.rfc-editor.org/rfc/rfc6926.html#section-6.2.7>
-    DhcpState,
-    /// 157 - <https://www.rfc-editor.org/rfc/rfc6926.html#section-6.2.8>
-    DataSource,
-    /// Unknown option
-    Unknown(u8),
-    /// 255 End
-    End,
-}
-
->>>>>>> 5ab077b9
 impl PartialOrd for OptionCode {
     fn partial_cmp(&self, other: &Self) -> Option<std::cmp::Ordering> {
         Some(self.cmp(other))
@@ -505,358 +334,6 @@
     }
 }
 
-<<<<<<< HEAD
-=======
-impl From<u8> for OptionCode {
-    fn from(n: u8) -> Self {
-        use OptionCode::*;
-        match n {
-            0 => Pad,
-            1 => SubnetMask,
-            2 => TimeOffset,
-            3 => Router,
-            4 => TimeServer,
-            5 => NameServer,
-            6 => DomainNameServer,
-            7 => LogServer,
-            8 => QuoteServer,
-            9 => LprServer,
-            10 => ImpressServer,
-            11 => ResourceLocationServer,
-            12 => Hostname,
-            13 => BootFileSize,
-            14 => MeritDumpFile,
-            15 => DomainName,
-            16 => SwapServer,
-            17 => RootPath,
-            18 => ExtensionsPath,
-            19 => IpForwarding,
-            20 => NonLocalSrcRouting,
-            22 => MaxDatagramSize,
-            23 => DefaultIpTtl,
-            26 => InterfaceMtu,
-            27 => AllSubnetsLocal,
-            28 => BroadcastAddr,
-            29 => PerformMaskDiscovery,
-            30 => MaskSupplier,
-            31 => PerformRouterDiscovery,
-            32 => RouterSolicitationAddr,
-            33 => StaticRoutingTable,
-            35 => ArpCacheTimeout,
-            36 => EthernetEncapsulation,
-            37 => DefaultTcpTtl,
-            38 => TcpKeepaliveInterval,
-            39 => TcpKeepaliveGarbage,
-            40 => NISDomain,
-            41 => NIS,
-            42 => NTPServers,
-            43 => VendorExtensions,
-            44 => NetBiosNameServers,
-            45 => NetBiosDatagramDistributionServer,
-            46 => NetBiosNodeType,
-            47 => NetBiosScope,
-            48 => XFontServer,
-            49 => XDisplayManager,
-            50 => RequestedIpAddress,
-            51 => AddressLeaseTime,
-            52 => OptionOverload,
-            53 => MessageType,
-            54 => ServerIdentifier,
-            55 => ParameterRequestList,
-            56 => Message,
-            57 => MaxMessageSize,
-            58 => Renewal,
-            59 => Rebinding,
-            60 => ClassIdentifier,
-            61 => ClientIdentifier,
-            65 => NISServerAddr,
-            80 => RapidCommit,
-            81 => ClientFQDN,
-            82 => RelayAgentInformation,
-            91 => ClientLastTransactionTime,
-            92 => AssociatedIp,
-            93 => ClientSystemArchitecture,
-            94 => ClientNetworkInterface,
-            97 => ClientMachineIdentifier,
-            114 => CaptivePortal,
-            118 => SubnetSelection,
-            119 => DomainSearch,
-            121 => ClasslessStaticRoute,
-            151 => StatusCode,
-            152 => BaseTime,
-            153 => StartTimeOfState,
-            154 => QueryStartTime,
-            155 => QueryEndTime,
-            156 => DhcpState,
-            157 => DataSource,
-            255 => End,
-            // TODO: implement more
-            n => Unknown(n),
-        }
-    }
-}
-
-impl From<OptionCode> for u8 {
-    fn from(opt: OptionCode) -> Self {
-        use OptionCode::*;
-        match opt {
-            Pad => 0,
-            SubnetMask => 1,
-            TimeOffset => 2,
-            Router => 3,
-            TimeServer => 4,
-            NameServer => 5,
-            DomainNameServer => 6,
-            LogServer => 7,
-            QuoteServer => 8,
-            LprServer => 9,
-            ImpressServer => 10,
-            ResourceLocationServer => 11,
-            Hostname => 12,
-            BootFileSize => 13,
-            MeritDumpFile => 14,
-            DomainName => 15,
-            SwapServer => 16,
-            RootPath => 17,
-            ExtensionsPath => 18,
-            IpForwarding => 19,
-            NonLocalSrcRouting => 20,
-            MaxDatagramSize => 22,
-            DefaultIpTtl => 23,
-            InterfaceMtu => 26,
-            AllSubnetsLocal => 27,
-            BroadcastAddr => 28,
-            PerformMaskDiscovery => 29,
-            MaskSupplier => 30,
-            PerformRouterDiscovery => 31,
-            RouterSolicitationAddr => 32,
-            StaticRoutingTable => 33,
-            ArpCacheTimeout => 35,
-            EthernetEncapsulation => 36,
-            DefaultTcpTtl => 37,
-            TcpKeepaliveInterval => 38,
-            TcpKeepaliveGarbage => 39,
-            NISDomain => 40,
-            NIS => 41,
-            NTPServers => 42,
-            VendorExtensions => 43,
-            NetBiosNameServers => 44,
-            NetBiosDatagramDistributionServer => 45,
-            NetBiosNodeType => 46,
-            NetBiosScope => 47,
-            XFontServer => 48,
-            XDisplayManager => 49,
-            RequestedIpAddress => 50,
-            AddressLeaseTime => 51,
-            OptionOverload => 52,
-            MessageType => 53,
-            ServerIdentifier => 54,
-            ParameterRequestList => 55,
-            Message => 56,
-            MaxMessageSize => 57,
-            Renewal => 58,
-            Rebinding => 59,
-            ClassIdentifier => 60,
-            ClientIdentifier => 61,
-            NISServerAddr => 65,
-            RapidCommit => 80,
-            ClientFQDN => 81,
-            RelayAgentInformation => 82,
-            ClientLastTransactionTime => 91,
-            AssociatedIp => 92,
-            ClientSystemArchitecture => 93,
-            ClientNetworkInterface => 94,
-            ClientMachineIdentifier => 97,
-            CaptivePortal => 114,
-            SubnetSelection => 118,
-            DomainSearch => 119,
-            ClasslessStaticRoute => 121,
-            StatusCode => 151,
-            BaseTime => 152,
-            StartTimeOfState => 153,
-            QueryStartTime => 154,
-            QueryEndTime => 155,
-            DhcpState => 156,
-            DataSource => 157,
-            End => 255,
-            // TODO: implement more
-            Unknown(n) => n,
-        }
-    }
-}
-
-/// DHCP Options
-#[cfg_attr(feature = "serde", derive(Serialize, Deserialize))]
-#[derive(Debug, Clone, PartialEq, Eq)]
-pub enum DhcpOption {
-    /// 0 Padding
-    Pad,
-    /// 1 Subnet Mask
-    SubnetMask(Ipv4Addr),
-    /// 2 Time Offset
-    TimeOffset(i32),
-    /// 3 Router
-    Router(Vec<Ipv4Addr>),
-    /// 4 Router
-    TimeServer(Vec<Ipv4Addr>),
-    /// 5 Name Server
-    NameServer(Vec<Ipv4Addr>),
-    /// 6 Name Server
-    DomainNameServer(Vec<Ipv4Addr>),
-    /// 7 Log Server
-    LogServer(Vec<Ipv4Addr>),
-    /// 8 Quote Server
-    QuoteServer(Vec<Ipv4Addr>),
-    /// 9 LPR Server
-    LprServer(Vec<Ipv4Addr>),
-    /// 10 Impress server
-    ImpressServer(Vec<Ipv4Addr>),
-    /// 11 Resource Location Server
-    ResourceLocationServer(Vec<Ipv4Addr>),
-    /// 12 Host name
-    Hostname(String),
-    /// 13 Boot file size
-    BootFileSize(u16),
-    /// 14 Merit Dump File
-    MeritDumpFile(String),
-    /// 15 Domain Name
-    DomainName(String),
-    /// 16 Swap server
-    SwapServer(Ipv4Addr),
-    /// 17 Root Path
-    RootPath(String),
-    /// 18 Extensions path
-    ExtensionsPath(String),
-    /// 19 IP forwarding
-    IpForwarding(bool),
-    /// 20 Non-local source routing
-    NonLocalSrcRouting(bool),
-    // TODO: Policy filter is a varlen 8 bit ipv4 / 32-bit subnetmask
-    // need to think of a good way to represent this Vec<(Ipv4Addr, Ipv4Addr)>?
-    // can it be changed into Ipv4Net and a prefix mask field?
-    // /// 21 Policy Filter
-    // PolicyFilter(Vec<Ipv4Net>),
-    /// 22 Max Datagram reassembly size
-    MaxDatagramSize(u16),
-    /// 23 Ip TTL
-    DefaultIpTtl(u8),
-    /// 26 Interface MTU
-    InterfaceMtu(u16),
-    /// 27 All Subnets Local
-    AllSubnetsLocal(bool),
-    /// 28 Broadcast address
-    BroadcastAddr(Ipv4Addr),
-    /// 29 Perform mask discovery
-    PerformMaskDiscovery(bool),
-    /// 30 Mask supplier
-    MaskSupplier(bool),
-    /// 31 Perform router discovery
-    PerformRouterDiscovery(bool),
-    /// 32 Router solicitation address
-    RouterSolicitationAddr(Ipv4Addr),
-    /// 33 Static routing table
-    StaticRoutingTable(Vec<(Ipv4Addr, Ipv4Addr)>),
-    /// 35 ARP timeout
-    ArpCacheTimeout(u32),
-    /// 36 Ethernet encapsulation
-    EthernetEncapsulation(bool),
-    /// 37 Default TCP TTL
-    DefaultTcpTtl(u8),
-    /// 38 TCP keepalive interval
-    TcpKeepaliveInterval(u32),
-    /// 39 TCP keealive garbage
-    TcpKeepaliveGarbage(bool),
-    /// 40 Network information service domain
-    NISDomain(String),
-    /// 41 Network infomration servers
-    NIS(Vec<Ipv4Addr>),
-    /// 42 NTP servers
-    NTPServers(Vec<Ipv4Addr>),
-    /// 43 Vendor Extensions
-    VendorExtensions(Vec<u8>),
-    /// 44 NetBIOS over TCP/IP name server
-    NetBiosNameServers(Vec<Ipv4Addr>),
-    /// 45 NetBIOS over TCP/IP Datagram Distribution Server
-    NetBiosDatagramDistributionServer(Vec<Ipv4Addr>),
-    /// 46 NetBIOS over TCP/IP Node Type
-    NetBiosNodeType(NodeType),
-    /// 47 NetBIOS over TCP/IP Scope
-    NetBiosScope(String),
-    /// 48 X Window System Font Server
-    XFontServer(Vec<Ipv4Addr>),
-    /// 48X Window System Display Manager
-    XDisplayManager(Vec<Ipv4Addr>),
-    /// 50 Requested IP Address
-    RequestedIpAddress(Ipv4Addr),
-    /// 51 IP Address Lease Time
-    AddressLeaseTime(u32),
-    /// 52 Option Overload
-    OptionOverload(u8),
-    /// 53 Message Type
-    MessageType(MessageType),
-    /// 54 Server Identifier
-    ServerIdentifier(Ipv4Addr),
-    /// 55 Parameter Request List
-    ParameterRequestList(Vec<OptionCode>),
-    /// 56 Message
-    Message(String),
-    /// 57 Maximum DHCP Message Size
-    MaxMessageSize(u16),
-    /// 58 Renewal (T1) Time Value
-    Renewal(u32),
-    /// 59 Rebinding (T2) Time Value
-    Rebinding(u32),
-    /// 60 Class-identifier
-    ClassIdentifier(Vec<u8>),
-    /// 61 Client Identifier
-    ClientIdentifier(Vec<u8>),
-    /// 65 NIS-Server-Addr
-    NISServerAddr(Vec<Ipv4Addr>),
-    /// 80 Rapid Commit - <https://www.rfc-editor.org/rfc/rfc4039.html>
-    RapidCommit,
-    /// 81 FQDN - <https://datatracker.ietf.org/doc/html/rfc4702>
-    ClientFQDN(fqdn::ClientFQDN),
-    /// 82 Relay Agent Information - <https://datatracker.ietf.org/doc/html/rfc3046>
-    RelayAgentInformation(relay::RelayAgentInformation),
-    /// 91 client-last-transaction-time - <https://www.rfc-editor.org/rfc/rfc4388.html#section-6.1>
-    ClientLastTransactionTime(u32),
-    /// 92 associated-ip - <https://www.rfc-editor.org/rfc/rfc4388.html#section-6.1>
-    AssociatedIp(Vec<Ipv4Addr>),
-    /// 93 Client System Architecture - <https://www.rfc-editor.org/rfc/rfc4578.html>
-    ClientSystemArchitecture(Architecture),
-    /// 94 Client Network Interface - <https://www.rfc-editor.org/rfc/rfc4578.html>
-    ClientNetworkInterface(u8, u8, u8),
-    /// 97 Client Machine Identifier - <https://www.rfc-editor.org/rfc/rfc4578.html>
-    ClientMachineIdentifier(Vec<u8>),
-    /// 114 Captive Portal - <https://datatracker.ietf.org/doc/html/rfc8910>
-    CaptivePortal(url::Url),
-    /// 118 Subnet selection - <https://datatracker.ietf.org/doc/html/rfc3011>
-    SubnetSelection(Ipv4Addr),
-    /// 119 Domain Search - <https://www.rfc-editor.org/rfc/rfc3397.html>
-    DomainSearch(Vec<Domain>),
-    /// 121 Classless Static Route - <https://www.rfc-editor.org/rfc/rfc3442>
-    ClasslessStaticRoute(Vec<(Ipv4Net, Ipv4Addr)>),
-    /// 151 status-code - <https://www.rfc-editor.org/rfc/rfc6926.html#section-6.2.2>
-    BulkLeaseQueryStatusCode(bulk_query::Code, String),
-    /// 152 - <https://www.rfc-editor.org/rfc/rfc6926.html#section-6.2.3>
-    BulkLeaseQueryBaseTime(u32),
-    /// 153 - <https://www.rfc-editor.org/rfc/rfc6926.html#section-6.2.4>
-    BulkLeasQueryStartTimeOfState(u32),
-    /// 154 - <https://www.rfc-editor.org/rfc/rfc6926.html#section-6.2.5>
-    BulkLeaseQueryQueryStartTime(u32),
-    /// 155 - <https://www.rfc-editor.org/rfc/rfc6926.html#section-6.2.6>
-    BulkLeaseQueryQueryEndTime(u32),
-    /// 156 - <https://www.rfc-editor.org/rfc/rfc6926.html#section-6.2.7>
-    BulkLeaseQueryDhcpState(bulk_query::QueryState),
-    /// 157 - <https://www.rfc-editor.org/rfc/rfc6926.html#section-6.2.8>
-    BulkLeaseQueryDataSource(bulk_query::DataSourceFlags),
-    /// Unknown option
-    Unknown(UnknownOption),
-    /// 255 End
-    End,
-}
-
->>>>>>> 5ab077b9
 impl PartialOrd for DhcpOption {
     fn partial_cmp(&self, other: &Self) -> Option<std::cmp::Ordering> {
         Some(self.cmp(other))
@@ -1610,7 +1087,6 @@
             CaptivePortal(_) => OptionCode::CaptivePortal,
             SubnetSelection(_) => OptionCode::SubnetSelection,
             DomainSearch(_) => OptionCode::DomainSearch,
-<<<<<<< HEAD
             BulkLeaseQueryStatusCode(_, _) => OptionCode::BulkLeaseQueryStatusCode,
             BulkLeaseQueryBaseTime(_) => OptionCode::BulkLeaseQueryBaseTime,
             BulkLeasQueryStartTimeOfState(_) => OptionCode::BulkLeasQueryStartTimeOfState,
@@ -1618,16 +1094,7 @@
             BulkLeaseQueryQueryEndTime(_) => OptionCode::BulkLeaseQueryQueryEndTime,
             BulkLeaseQueryDhcpState(_) => OptionCode::BulkLeaseQueryDhcpState,
             BulkLeaseQueryDataSource(_) => OptionCode::BulkLeaseQueryDataSource,
-=======
-            BulkLeaseQueryStatusCode(_, _) => OptionCode::StatusCode,
-            BulkLeaseQueryBaseTime(_) => OptionCode::BaseTime,
-            BulkLeasQueryStartTimeOfState(_) => OptionCode::StartTimeOfState,
-            BulkLeaseQueryQueryStartTime(_) => OptionCode::QueryStartTime,
-            BulkLeaseQueryQueryEndTime(_) => OptionCode::QueryEndTime,
-            BulkLeaseQueryDhcpState(_) => OptionCode::DhcpState,
-            BulkLeaseQueryDataSource(_) => OptionCode::DataSource,
             ClasslessStaticRoute(_) => OptionCode::ClasslessStaticRoute,
->>>>>>> 5ab077b9
             End => OptionCode::End,
             // TODO: implement more
             Unknown(n) => OptionCode::Unknown(n.code),
